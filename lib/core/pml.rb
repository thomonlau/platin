#
# PLATIN tool set
#
# PML data format classes
#
require 'core/utils'
require 'core/pmlbase'
require 'core/arch'
require 'core/configuration'
require 'core/context'
require 'core/program'
require 'core/programinfo'

require 'pathname'
require 'set'
require 'English'

# preferably, we would have something like:
# include PML::Kernel
# to have assert and friends in scope
include PML

module PML

# class providing convenient accessors and additional program information derived
# from PML files
class PMLDoc
  attr_reader :data, :triple, :arch, :analysis_configurations
  attr_reader :bitcode_functions,:machine_functions,:relation_graphs,:global_cfgs
  attr_reader :flowfacts,:valuefacts,:timing
  attr_reader :tool_configurations
  attr_reader :sca_graph
  attr_accessor :text_symbols,:modelfacts

  # constructor expects a YAML document or a list of YAML documents
  def initialize(stream, options = OpenStruct.new)
    stream = [stream] unless stream.kind_of?(Array)
    if stream.length == 1 && stream[0][1].length == 1
      @data = stream[0][1][0]
    else
      @data = PMLDoc.merge_stream(stream)
    end

    # read-only sections
    if @data['triple']
      @triple = @data['triple'].split('-')
      machine_config = nil
      if @data['machine-configuration']
        machine_config = MachineConfig.from_pml(self, @data['machine-configuration'])
      end
      @arch = Architecture.from_triple(triple, machine_config)
    else
      @triple = nil
      @arch = nil
    end

    retag_machinefunctions(@data) if options.qualify_machinecode

    run_linker(@data) if options.run_linker

    @bitcode_functions = FunctionList.new(@data['bitcode-functions'] || [], labelkey: 'name')
    @machine_functions = FunctionList.new(@data['machine-functions'] || [], labelkey: 'mapsto')
    @relation_graphs   = RelationGraphList.new(@data['relation-graphs'] || [],
                                               @bitcode_functions, @machine_functions)
    @global_cfgs       = GCFGList.new(@data['global-cfgs'] || [], self)

    # usually read-only sections, but might be modified by pml-config
    @data['analysis-configurations'] ||= []
    @analysis_configurations = AnalysisConfigList.from_pml(self, @data['analysis-configurations'])
    @data['tool-configurations'] ||= []
    @tool_configurations = ToolConfigList.from_pml(self, @data['tool-configurations'])

    # read-write sections
    @data['flowfacts'] ||= []
    @flowfacts = FlowFactList.from_pml(self, @data['flowfacts'])
    @data['valuefacts'] ||= []
    @valuefacts = ValueFactList.from_pml(self, @data['valuefacts'])
    @data['modelfacts'] ||= []
    @modelfacts = ModelFactList.from_pml(self, @data['modelfacts'])
    @data['timing'] ||= []
    @timing = TimingList.from_pml(self, @data['timing'])
    @sca_graph = SCAGraph.new(self, @data['sca-graph']) if @data.include?('sca-graph')
    @sca_graph ||= nil
    @text_symbols ||= nil
  end

  attr_reader :valuefacts

  # Name generation scheme
  def qualify_machinefunction_name(file, name)
    # cleanup the path (removes leading './' and intrapath '..' patterns
    file = Pathname.new(file).cleanpath.to_s
    # Remove the trailing .pml if any
    file.sub!(/\.pml$/, '')
    # Mangle the slashes (necessary, as qname relies on the following format:
    # fun/block/instr
    file.gsub!(/\//, '_')
    file + ":" + name
  end

  def retag_machinefunctions(data)
    # Machinefunctionnames are actually counters. Those are unique only for each
    # individual pmlfile. Therefore we qualify them via filename.
    (data['machine-functions'] || []).each do |m|
      assert("machine-functions have to be on machinecode level") { m['level'] == "machinecode" }
      m['name'] = qualify_machinefunction_name(m['pmlsrcfile'], m['name']) if m.key?('pmlsrcfile')
    end

    (data['relation-graphs'] || []).each do |m|
      if m.key?('pmlsrcfile')
        mcode = nil
        if m['src']['level'] == 'machinecode'
          mcode = m['src']
        elsif m['dst']['level'] == 'machinecode'
          mcode = m['dst']
        end

        assert("relationship graphs map between bitcode and machinecode level") { mcode != nil }
        mcode['function'] = qualify_machinefunction_name(m['pmlsrcfile'], mcode['function'])
      end
    end

    (data['valuefacts'] || []).each do |v|
      if v['level'] == "machinecode" && v.key?('pmlsrcfile')
        pp = v['program-point']
        assert("valuefacts require a program point") { pp != nil }
        pp['function'] = qualify_machinefunction_name(v['pmlsrcfile'], pp['function'])
      end
    end

    (data['modelfacts'] || []).each do |v|
      if v['level'] == "machinecode" && v.key?('pmlsrcfile')
        pp = v['program-point']
        assert("modelfacts require a program point") { pp != nil }
        pp['function'] = qualify_machinefunction_name(v['pmlsrcfile'], pp['function'])
      end
    end
  end

  class LinkerInfo
    attr_reader :name, :file, :linkage

    # We expect a to be a representation of `llvm::GlobalValue::LinkageTypes
    # This Enum consists of:
    #  - ExternalLinkage
    #      Externally visible function.
    #  - AvailableExternallyLinkage
    #      Available for inspection, not emission.
    #  - LinkOnceAnyLinkage
    #      Keep one copy of function when linking (inline)
    #  - LinkOnceODRLinkage
    #      Same, but only replaced by something equivalent.
    #  - WeakAnyLinkage
    #      Keep one copy of named function when linking (weak)
    #  - WeakODRLinkage
    #      Same, but only replaced by something equivalent.
    #  - AppendingLinkage
    #      Special purpose, only applies to global arrays.
    #  - InternalLinkage
    #      Rename collisions when linking (static functions).
    #  - PrivateLinkage
    #      Like Internal, but omit from symbol table.
    #  - ExternalWeakLinkage
    #      ExternalWeak linkage description.
    #  - CommonLinkage
    #      Tentative definitions.

    def initialize(name, file, linkage)
      @name    = name
      @file    = file
      @linkage = linkage
    end

    def is_external?
      (@linkage == "ExternalLinkage")
    end

    def is_weak?
      # FIXME: What is ExternalWeakLinkage
      (@linkage == "WeakAnyLinkage" || @linkage == "WeakODRLinkage")
    end

    def to_s
      "#{@name}(#{@file}, #{@linkage})"
    end
  end

  def purge_unlinked_symbols(data, resolved)
    # Parameters:
    #    data:     the yaml-data array
    #    resolved: Hash mapping symbol names to the file holiding the selected
    #              instance

    # Purging is an multistep process:
    # 1. Purge bitcode functions (trivial)
    # 2. Purge machinecode functions that map to obsolete function
    #    Collect a list of purged machineinfo functions
    # 3. Purge relationship graphs for both functions and machinefunctions
    # 4. Purge flowfacts based on both
    # 5. Purge valuefacts based on both

    # Step 1: bit-code
    (data['bitcode-functions'] || []).select! do |fun|
      symname = fun['name']
      assert("Insufficient data for bitcode-function: #{symname}") do
        fun.key?('name') && resolved.key?(symname) && fun.key?('pmlsrcfile')
      end
      resolved[symname] == fun['pmlsrcfile']
    end

    # Step 2: machine-code
    pruned_machinefunctions = Set.new # Collection of mf to prune
    (data['machine-functions'] || []).reject! do |fun|
      mapped = fun['mapsto']
      assert("Insufficient data for machine-function: #{fun['name']} -> mapped") do
        fun.key?('mapsto') && resolved.key?(mapped) && fun.key?('pmlsrcfile')
      end
      if resolved[mapped] != fun['pmlsrcfile']
        # prune
        pruned_machinefunctions.add(fun['name'])
        true
      else
        false
      end
    end

    # Step 3: relation-graphs
    (data['relation-graphs'] || []).reject! do |graph|
      prune = false
      ["src", "dst"].each do |locdesc|
        loc = graph[locdesc]
        assert("Insufficient data for relation-graph(#{locdesc}): #{graph['src']} <-> #{graph['dst']}") do
          graph.key?(locdesc) && loc.key?('level') &&
            loc.key?('function') && graph.key?('pmlsrcfile')
        end
        case loc['level']
        when 'bitcode'
          assert("Unresolved function #{loc['function']}") { resolved.key?(loc['function']) }
          prune ||= resolved[loc['function']] != graph['pmlsrcfile']
        when 'machinecode'
          prune ||= pruned_machinefunctions.include?(loc['function'])
        else
          assert("No such level: #{loc['level']}") { false }
        end
      end
      prune
    end

    # Step 4: flowfacts
    (data['flowfacts'] || []).reject! do |ff|
      assert("Incomplete flowfact: #{ff}") do
        ff.key?('scope') && ff['scope'].key?('function') && ff.key?('level')
      end

      prune = false
      fun = ff['scope']['function']

      case ff['level']
      when 'bitcode'
        assert("No such function: #{fun}") { resolved.key?(fun) && ff.key?('pmlsrcfile') }
        prune ||= resolved[fun] != ff['pmlsrcfile']
      when 'machinecode'
        prune ||= pruned_machinefunctions.include?(fun)
      else
        assert("No such level: #{ff['level']}") { false }
      end

      prune
    end

    # Step 5: valuefacts
    (data['valuefacts'] || []).reject! do |vf|
      assert("Incomplete valuefacts: #{vf}") do
        vf.key?('program-point') && vf['program-point'].key?('function') && vf.key?('level')
      end

      prune = false
      fun = vf['program-point']['function']

      case vf['level']
      when 'bitcode'
        assert("No such function: #{fun}") { resolved.key?(fun) && vf.key?('pmlsrcfile') }
        prune ||= resolved[fun] != vf['pmlsrcfile']
      when 'machinecode'
        prune ||= pruned_machinefunctions.include?(fun)
      else
        assert("No such level: #{vf['level']}") { false }
      end

      prune
    end

    (data['modelfacts'] || []).reject! do |mf|
      assert("Incomplete modelfacts: #{mf}") do
        mf.key?('program-point') && mf['program-point'].key?('function') && mf.key?('level')
      end

      prune = false
      fun = mf['program-point']['function']

      case mf['level']
      when 'bitcode'
        assert("No such function: #{fun}") { resolved.key?(fun) && mf.key?('pmlsrcfile') }
        prune ||= resolved[fun] != mf['pmlsrcfile']
      when 'machinecode'
        prune ||= pruned_machinefunctions.include?(fun)
      else
        assert("No such level: #{mf['level']}") { false }
      end

      prune
    end

    data
  end

  # The linker operates on pmlfile level. Therefore it assumes that each pml
  # file in the input represents a complete compilation unit that comprises
  # bitcode-functions, machine-functions, relation-graphs, flowfacts and
  # valuefacts.  Linking discards unlinked units at this level.
  def run_linker(data)
    # Collect LinkerInfos for all functions
    symbols = {}
    data['bitcode-functions'].each do |mf|
      assert("#{mf}: Can only link when linkage info is provided") { mf.key?('linkage') }
      (symbols[mf['name']] ||= []) << LinkerInfo.new(mf['name'], mf['pmlsrcfile'], mf['linkage'])
    end

    # Now the actual linking
    resolved = {}
    symbols.each do |k,v|
      r = nil
      if v.length == 1
        r = v[0]
      else
        # Our algorithm here is rather basic and currently merely handles the
        # special case of weak symbols vs strong symbols
        #   The strong symbols dominate weak symbols
        # This misses other valid, but undecideable linking situations, e.g.
        # multiple weak symbols or LinkOnces.
        # In those cases, one of the symbols would be chosen (based on link
        # order), which we cannot know on pml level
        #  -> Die and let the user resolve it in accordance to the binary
        strong_symbols = v.select { |s| s.is_external? }
        assert("Cannot link \"#{k}\" automatically: #{v}") { strong_symbols.length == 1 }
        r = strong_symbols[0]
      end
      resolved[k] = r.file
    end

    # Purge obsolete information from data
    purge_unlinked_symbols(data, resolved)

    data
  end

  def analysis_gcfg(options)
    gcfg_name = options.analysis_entry.dup
    if gcfg_name.slice!(/^GCFG:/)
<<<<<<< HEAD
      global_cfgs.by_name(gcfg_name)
    elsif @global_cfgs.by_name(options.analysis_entry)
      @global_cfgs.by_name(options.analysis_entry)
=======
      gcfg = global_cfgs.by_name(gcfg_name)
      gcfg.entry_node if gcfg
>>>>>>> 2164c025
    else
      machine_functions.by_label(options.analysis_entry)
      entry = GCFG.new({'level'=>'bitcode',
                        'name'=> options.analysis_entry,
                        'entry-nodes'=>[0],
                        'exit-nodes'=>[0],
                        'nodes'=> [{'index'=>0,  'function'=>options.analysis_entry}]},
                       self)
      @global_cfgs.push(entry)
      entry
    end
  end

<<<<<<< HEAD
  def toplevel_objects_for_level(level)
    if level == 'gcfg'
      global_cfgs
    elsif level == 'bitcode'
=======
  def functions_for_level(level)
    if level == 'bitcode'
>>>>>>> 2164c025
      bitcode_functions
    elsif level == 'machinecode'
      machine_functions
    else
<<<<<<< HEAD
      raise Exception.new("Unsupported representation level: '#{level}'")
=======
      raise Exception, "Unsupported representation level: #{level}"
>>>>>>> 2164c025
    end
  end

  def clone_empty
    data = {}
    data['format'] = @data['format']
    data['triple'] = @data['triple']
    PMLDoc.new(data)
  end

  #
  # used if some modifications to the PML database should not become permanent
  # saves the specified sections before yielding, and restores them afterwards
  def with_temporary_sections(temporary_sections = [:flowfacts, :valuefacts, :timing])
    backup = temporary_sections.map { |s| send(s) }
    begin
      temporary_sections.map do |s|
        instance_variable_set("@#{s}", Marshal.load(Marshal.dump(send(s))))
      end
      r = yield
    ensure
      temporary_sections.zip(backup).each do |s,b|
        instance_variable_set("@#{s}",b)
      end
    end
    r
  end

  def to_s
    format("PMLDoc{bitcode-functions: |%d|, machine-functions: |%d|" \
            ", flowfacts: |%s|, valuefacts: |%d|, modelfacts: |%d|" \
            ", timings: |%d|, gcfgs:|%d|",
            bitcode_functions.length, machine_functions.length,
            flowfacts.length,valuefacts.length,modelfacts.length,timing.length,global_cfgs.length)
  end

  def dump_to_file(filename, write_config = false)
    if filename.nil? || filename == '-'
      dump($DEFAULT_OUTPUT, write_config)
    else
      File.open(filename, "w") do |fh|
        dump(fh, write_config)
      end
    end
  end

  def dump(io, write_config = false)
    @data["bitcode-functions"] = @bitcode_functions.to_pml
    @data["machine-functions"] = @machine_functions.to_pml
    @data["relation-graphs"]   = @relation_graphs.to_pml

    final = deep_data_clone # eliminate sharing to enable YAML import in LLVM

    # Remove the autogenerated pmlsrcfile member from output
    final.each do |_k,v|
      if v.kind_of? Array
        v.map! do |elem|
          elem.delete('pmlsrcfile') if elem.kind_of? Hash
          elem
        end
      end
    end

    # XXX: we do not export machine-configuration and analysis-configurations by default for now
    # The trouble is that we first need to mirror those sections for LLVM's yaml-io :(
    final.delete("machine-configuration") if (@data["machine-configuration"] == []) || !write_config
    final.delete("analysis-configurations") if (@data["analysis-configurations"] == []) || !write_config
    final.delete("tool-configurations") if (@data["tool-configurations"] == []) || !write_config
    final.delete("flowfacts") if @data["flowfacts"] == []
    final.delete("valuefacts") if @data["valuefacts"] == []
    final.delete("timing") if @data["timing"] == []
    io.write(YAML::dump(final))
  end

  def deep_data_clone
    cloned_data = @data.dup
    worklist = [cloned_data]
    until worklist.empty?
      d = worklist.pop
      if d.kind_of?(Hash)
        d.each do |k,v|
          # compounds are always sequences (Array) or mappings (Hash)
          if v.kind_of?(Hash) || v.kind_of?(Array)
            d[k] = v_copy = v.dup
            worklist.push(v_copy)
          end
        end
      elsif d.kind_of?(Array)
        d.each_with_index do |v,k|
          if v.kind_of?(Hash) || v.kind_of?(Array)
            d[k] = v_copy = v.dup
            worklist.push(v_copy)
          end
        end
      else
        assert("Internal error in deep_data_clone: non-compound in worklist") { false }
      end
    end
    cloned_data
  end

  def machine_code_only_functions
<<<<<<< HEAD
    %w{_start _exit exit abort __ashldi3 __adddf3 __addsf3 __divsi3 __udivsi3 __divdf3 __divsf3 __eqdf2 __eqsf2 __extendsfdf2} +
      %w{__fixdfdi __fixdfsi __fixsfdi __fixsfsi __fixunsdfdi __fixunsdfsi __fixunssfdi __fixunssfsi __floatdidf __floatdisf} +
      %w{__floatsidf __floatsisf __floatundidf __floatundisf __floatunsidf __floatunsisf __gedf2 __gesf2 __gtdf2 __gtsf2} +
      %w{__ledf2 __lesf2 __lshrdi3 __ltdf2 __ltsf2 __muldf3 __mulsf3 __nedf2 __nesf2 __subdf3 __subsf3 __truncdfsf2 __unorddf2 __unordsf2} +
      %w{memcpy memmove memset}
  end

  def PMLDoc.from_files(filenames)
    streams = filenames.inject([]) { |list,f|
      t1 = Time.now
      fm = f + ".bin"
      ret = begin
        if File.exists?(fm) and File.stat(fm).mtime > File.stat(f).mtime
          fstream = File.open(fm) { |fhm|
            Marshal.load(fhm.read)
          }
          list + fstream
        else
          fstream = File.open(f) { |fh|
            stream = YAML::load_stream(fh)
            stream.documents if stream.respond_to?(:documents) # ruby 1.8 compat
            File.open(fm, "w+") { |fhm|
              fhm.write(Marshal.dump(stream))
            }
            stream
          }
          list + fstream
        end
      rescue Exception => detail
        die("Failed to load PML document: #{detail}")
      end
      t2 = Time.now
      info("Finished PML load in #{((t2-t1)*1000).to_i} ms")
      ret
    }
    PMLDoc.new(streams)
  end

  def PMLDoc.merge_stream(stream)
=======
    %w{_start _exit exit abort __ashldi3 __adddf3 __addsf3 __divsi3 __udivsi3 __divdf3 __divsf3 __eqdf2 __eqsf2} +
      %w{__extendsfdf2 __fixdfdi __fixdfsi __fixsfdi __fixsfsi __fixunsdfdi __fixunsdfsi __fixunssfdi __fixunssfsi} +
      %w{__floatdidf __floatdisf __floatsidf __floatsisf __floatundidf __floatundisf __floatunsidf __floatunsisf} +
      %w{__gedf2 __gesf2 __gtdf2 __gtsf2 __ledf2 __lesf2 __lshrdi3 __ltdf2 __ltsf2 __muldf3 __mulsf3 __nedf2} +
      %w{__nesf2 __subdf3 __subsf3 __truncdfsf2 __unorddf2 __unordsf2 memcpy memmove memset}
  end

  def self.from_files(filenames, options)
    time("Parsing PML Files") do
      streams = filenames.inject([]) do |list,f|
        begin
          fstream = File.open(f) do |fh|
            stream = YAML::load_stream(fh)
            stream.documents if stream.respond_to?(:documents) # ruby 1.8 compat
            [[f, stream]]
          end
          list + fstream
        rescue Exception => detail
          die("Failed to load PML document: #{detail}")
        end
      end
      PMLDoc.new(streams, options)
    end
  end

  def self.merge_stream(stream)
>>>>>>> 2164c025
    merged_doc = {}
    stream.each do |fstream|
      (fname, content) = fstream
      content.each do |doc|
        doc.each do |k,v|
          if v.kind_of? Array
            v.map! do |elem|
              elem['pmlsrcfile'] = fname if elem.kind_of? Hash
              elem
            end
            (merged_doc[k] ||= []).concat(v)
          elsif !merged_doc[k]
            merged_doc[k] = doc[k]
          elsif merged_doc[k] != doc[k]
            die "Mismatch in non-list attribute #{k}: #{merged_doc[k]} and #{doc[k]}"
          end
        end
      end
    end
    merged_doc
  end
end

end # mdoule PML<|MERGE_RESOLUTION|>--- conflicted
+++ resolved
@@ -357,14 +357,9 @@
   def analysis_gcfg(options)
     gcfg_name = options.analysis_entry.dup
     if gcfg_name.slice!(/^GCFG:/)
-<<<<<<< HEAD
       global_cfgs.by_name(gcfg_name)
-    elsif @global_cfgs.by_name(options.analysis_entry)
-      @global_cfgs.by_name(options.analysis_entry)
-=======
-      gcfg = global_cfgs.by_name(gcfg_name)
-      gcfg.entry_node if gcfg
->>>>>>> 2164c025
+    elsif global_cfgs.by_name(options.analysis_entry)
+      global_cfgs.by_name(options.analysis_entry)
     else
       machine_functions.by_label(options.analysis_entry)
       entry = GCFG.new({'level'=>'bitcode',
@@ -378,24 +373,15 @@
     end
   end
 
-<<<<<<< HEAD
   def toplevel_objects_for_level(level)
     if level == 'gcfg'
       global_cfgs
     elsif level == 'bitcode'
-=======
-  def functions_for_level(level)
-    if level == 'bitcode'
->>>>>>> 2164c025
       bitcode_functions
     elsif level == 'machinecode'
       machine_functions
     else
-<<<<<<< HEAD
-      raise Exception.new("Unsupported representation level: '#{level}'")
-=======
       raise Exception, "Unsupported representation level: #{level}"
->>>>>>> 2164c025
     end
   end
 
@@ -498,47 +484,6 @@
   end
 
   def machine_code_only_functions
-<<<<<<< HEAD
-    %w{_start _exit exit abort __ashldi3 __adddf3 __addsf3 __divsi3 __udivsi3 __divdf3 __divsf3 __eqdf2 __eqsf2 __extendsfdf2} +
-      %w{__fixdfdi __fixdfsi __fixsfdi __fixsfsi __fixunsdfdi __fixunsdfsi __fixunssfdi __fixunssfsi __floatdidf __floatdisf} +
-      %w{__floatsidf __floatsisf __floatundidf __floatundisf __floatunsidf __floatunsisf __gedf2 __gesf2 __gtdf2 __gtsf2} +
-      %w{__ledf2 __lesf2 __lshrdi3 __ltdf2 __ltsf2 __muldf3 __mulsf3 __nedf2 __nesf2 __subdf3 __subsf3 __truncdfsf2 __unorddf2 __unordsf2} +
-      %w{memcpy memmove memset}
-  end
-
-  def PMLDoc.from_files(filenames)
-    streams = filenames.inject([]) { |list,f|
-      t1 = Time.now
-      fm = f + ".bin"
-      ret = begin
-        if File.exists?(fm) and File.stat(fm).mtime > File.stat(f).mtime
-          fstream = File.open(fm) { |fhm|
-            Marshal.load(fhm.read)
-          }
-          list + fstream
-        else
-          fstream = File.open(f) { |fh|
-            stream = YAML::load_stream(fh)
-            stream.documents if stream.respond_to?(:documents) # ruby 1.8 compat
-            File.open(fm, "w+") { |fhm|
-              fhm.write(Marshal.dump(stream))
-            }
-            stream
-          }
-          list + fstream
-        end
-      rescue Exception => detail
-        die("Failed to load PML document: #{detail}")
-      end
-      t2 = Time.now
-      info("Finished PML load in #{((t2-t1)*1000).to_i} ms")
-      ret
-    }
-    PMLDoc.new(streams)
-  end
-
-  def PMLDoc.merge_stream(stream)
-=======
     %w{_start _exit exit abort __ashldi3 __adddf3 __addsf3 __divsi3 __udivsi3 __divdf3 __divsf3 __eqdf2 __eqsf2} +
       %w{__extendsfdf2 __fixdfdi __fixdfsi __fixsfdi __fixsfsi __fixunsdfdi __fixunsdfsi __fixunssfdi __fixunssfsi} +
       %w{__floatdidf __floatdisf __floatsidf __floatsisf __floatundidf __floatundisf __floatunsidf __floatunsisf} +
@@ -550,12 +495,24 @@
     time("Parsing PML Files") do
       streams = filenames.inject([]) do |list,f|
         begin
-          fstream = File.open(f) do |fh|
-            stream = YAML::load_stream(fh)
-            stream.documents if stream.respond_to?(:documents) # ruby 1.8 compat
-            [[f, stream]]
+          fm = f + ".bin"
+
+          if File.exists?(fm) and File.stat(fm).mtime > File.stat(f).mtime
+            fstream = File.open(fm) do |fhm|
+              stream = Marshal.load(fhm.read)
+              [[f, stream]]
+            end
+          else
+            fstream = File.open(f) do |fh|
+              stream = YAML::load_stream(fh)
+              stream.documents if stream.respond_to?(:documents) # ruby 1.8 compat
+              File.open(fm, "w+") do |fhm|
+                fhm.write(Marshal.dump(stream))
+              end
+              [[f, stream]]
+            end
           end
-          list + fstream
+          list+fstream
         rescue Exception => detail
           die("Failed to load PML document: #{detail}")
         end
@@ -565,7 +522,6 @@
   end
 
   def self.merge_stream(stream)
->>>>>>> 2164c025
     merged_doc = {}
     stream.each do |fstream|
       (fname, content) = fstream
