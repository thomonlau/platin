#
# platin toolkit
#
# program information: flowfacts, timing, memory accesses
#
require 'core/utils'
require 'core/pmlbase'
require 'core/context'
require 'core/program'
require 'core/symbolic_expr'
require 'core/model'

module PML

  # Flow fact classification and selection
  class FlowFactClassifier
    def initialize(pml)
      @pml = pml
    end

    # FIXME: cache
    def classify(ff)
      c = OpenStruct.new
      # context-independent loop bound
      c.is_loop_bound = !ff.get_loop_bound.nil?
      # context-independent block infeasibility
      c.is_infeasible = !ff.get_block_infeasible.empty?
      # context-independent calltarget restriction
      (_,cs) = ff.get_calltargets
      c.is_indirect_calltarget = cs && cs.programpoint.unresolved_call?

      # rt: involves machine-code only function (usually from compiler-rt or operating system)
      if @pml
        mcofs = @pml.machine_code_only_functions
        c.is_rt = ff.lhs.any? { |term|
                    term.programpoint.function &&
                      mcofs.include?(term.programpoint.function.label)
                  }
      else
        c.is_rt = false
      end

      c.is_minimal = c.is_loop_bound || c.is_infeasible || c.is_indirect_calltarget
      c.is_local   = ff.local?
      c
    end

    def classification_group(ff)
      c = classify(ff)
      group_for_classification(c)
    end

    def group_for_classification(c)
      s = if c.is_loop_bound
            "loop-bound"
          elsif c.is_infeasible
            "infeasible"
          elsif c.is_indirect_calltarget
            "indirect-call-target"
          elsif c.is_local
            "local"
          else
            "global"
          end
      s = "#{s}-rt" if c.is_rt
      s
    end

    def included?(ff, profile)
      c = classify(ff)
      return true if profile == "all"
      case profile
      when "minimal"    then c.is_minimal
      when "local"      then c.is_minimal || c.is_local
      # FIXME: indirect calltargets are needed on MC level to build callgraph
      when "rt-support-all"   then c.is_rt || c.is_indirect_calltarget
      when "rt-support-local" then (c.is_rt && (c.is_local || c.is_minimal)) || c.is_indirect_calltarget
      when "rt-support-minimal" then (c.is_rt && c.is_minimal) || c.is_indirect_calltarget
      else raise Exception, "Bad Flow-Fact Selection Profile: #{profile}"
      end
    end
  end

  # List of flowfacts (modifiable)
  class FlowFactList < PMLList
    extend PMLListGen
    pml_list(:FlowFact,[],[:origin])
    # customized by_origin implementation
    def by_origin(origin)
      if origin.kind_of?(String)
        @list.select { |ff| origin == ff.origin }
      else
        @list.select { |ff| origin.include?(ff.origin) }
      end
    end

    def add_copies(flowfacts, new_origin)
      copies = []
      flowfacts.each do |ff|
        ff_copy = ff.deep_clone
        ff_copy.origin = new_origin
        add(ff_copy)
        copies.push(ff_copy)
      end
      copies
    end

    def reject!
      rejects = []
      @list.reject! do |ff|
        r = yield ff
        rejects.push(r)
        r
      end
      data.reject! { |_ff| rejects.shift }
    end

    def filter(pml, ff_selection, ff_srcs, _ff_levels, _exclude_symbolic = false)
      classifier = FlowFactClassifier.new(pml)
      @list.select do |ff|
        # skip if level does not match
        # if ! ff_levels.include?(ff.level)
        #  false
        # skip if source is not included
        if ff_srcs != "all" && !ff_srcs.include?(ff.origin)
          false
        elsif !classifier.included?(ff, ff_selection)
          false
        # elsif exclude_symbolic && ! ff.rhs.constant?
        #  false
        # always filter unknown bounds since we cannot handle them in the analyses
        elsif ff.rhs.kind_of?(SEUnknown)
          false
        else
          true
        end
      end
    end

    def stats(pml)
      classifier = FlowFactClassifier.new(pml)
      by_level = {}
      @list.each do |ff|
        klass = classifier.classification_group(ff)
        by_origin = (by_level[ff.level] ||= {})
        by_origin[:cnt] = (by_origin[:cnt] || 0) + 1
        by_group = (by_origin[ff.origin] ||= {})
        by_group[:cnt] = (by_group[:cnt] || 0) + 1
        by_klass = (by_group[klass] ||= {})
        by_klass[:cnt] = (by_klass[:cnt] || 0) + 1
      end
      by_level
    end

    def dump_stats(pml, io = $stderr)
      io.puts "Flow-Facts, classified"
      stats(pml).each do |level,by_group|
        io.puts " #{level.to_s.ljust(39)} #{by_group[:cnt]}"
        by_group.each do |group,by_klass|
          next if group == :cnt
          io.puts "   #{group.to_s.ljust(37)} #{by_klass[:cnt]}"
          by_klass.each do |klass,stats|
            next if klass == :cnt
            io.puts "     #{klass.to_s.ljust(35)} #{stats[:cnt]}"
          end
        end
      end
    end
  end

  # List of Terms
  class TermList < PMLList
    extend PMLListGen
    pml_list(:Term,[])
  end

  # Term (ProgramPoint, Factor)
  # Immutable
  class Term < PMLObject
    attr_reader :factor, :ppref
    def initialize(pp,factor,data = nil)
      pp = ContextRef.new(pp, Context.empty) if pp.kind_of?(ProgramPoint)
      assert("Term#initialize: pp not a programpoint reference") { pp.kind_of?(ContextRef) }
      assert("Term#initialize: not a context-sensitive reference: #{pp} :: #{pp.class}") { pp.kind_of?(ContextRef) }
      @ppref, @factor = pp,factor
      set_yaml_repr(data)
    end

    def context
      @ppref.context
    end

    def programpoint
      @ppref.programpoint
    end

    # pp and factor are immutable, no clone necessary
    def deep_clone
      Term.new(@ppref, @factor)
    end

    def to_s
      "#{@factor} #{ppref}"
    end

    def to_pml
      { 'factor' => @factor, 'program-point' => @ppref.data }
    end

    def self.from_pml(mod,data)
      Term.new(ContextRef.from_pml(mod,data['program-point']), data['factor'])
    end
  end

  # List of modelfacts (modifiable)
  class ModelFactList < PMLList
    extend PMLListGen
    # pml_list(element_type, unique_indices = [], indices = [])
    pml_list(:ModelFact,[],[:origin,:type])
    # customized by_origin implementation
    def by_origin(origin)
      if origin.kind_of?(String)
        @list.select { |mf| origin == mf.origin }
      else
        @list.select { |mf| origin.include?(mf.origin) }
      end
    end

    def add_copies(flowfacts, new_origin)
      copies = []
      flowfacts.each do |mf|
        mf_copy = mf.deep_clone
        mf_copy.origin = new_origin
        add(mf_copy)
        copies.push(mf_copy)
      end
      copies
    end

    def reject!
      rejects = []
      @list.reject! do |mf|
        r = yield mf
        rejects.push(r)
        r
      end
      data.reject! { |_mf| rejects.shift }
    end

    def stats(_pml)
      assert("Unimplemented") { false }
    end

    def dump_stats(_pml, _io = $stderr)
      assert("Unimplemented") { false }
    end

    def to_set
      set = Set.new
      each do |mf|
        set.add(mf)
      end
      set
    end
  end

  # Model Fact utility class
  # Kind of flow facts of interest
  # guard:    * boolexpr         ... specifies code (blocks) not executed
  class ModelFact < PMLObject
    attr_reader :attributes, :ppref, :type, :expr, :mode
    include ProgramInfoObject

    def initialize(ppref, type, expr, attrs, mode, data = nil)
      assert("ModelFact#initialize: program point reference has wrong type (#{ppref.class})") do
        ppref.kind_of?(ContextRef)
      end
      @ppref, @type, @expr = ppref, type, expr
      @attributes = attrs
      @mode = mode
      set_yaml_repr(data)
    end

    def programpoint
      @ppref.programpoint
    end

    def self.from_pml(pml, data, mode = 'platin')
      fs = pml.functions_for_level(data['level'])
      ModelFact.new(ContextRef.from_pml(fs,data['program-point']),
                    data['type'], data['expression'],
                    ProgramInfoObject.attributes_from_pml(pml, data),
                    mode,
                    data)
    end

    def to_pml
       # rubocop:disable Layout/MultilineHashBraceLayout
      { 'program-point' => @ppref.data,
        'type' => @type,
        'expression' => @expr
      }.merge(attributes)
       # rubocop:enable Layout/MultilineHashBraceLayout
    end

    def to_source
      @ppref.programpoint.block.src_hint + ": " \
        "#pragma platina " + type + " " + '"' + expr + '"'
    end

    # string representation of the value fact
    def to_s
      "#<ModelFact #{attributes.map { |k,v| "#{k}=#{v}" }.join(",")}, #{type} at #{ppref}: #{expr}>"
    end

    # deep clone: clone flow fact, lhs and attributes
    def deep_clone
      ModelFact.new(ppref.dup, type.dup, expr.dup, attributes.dup)
    end

    def ==(other)
      return false if other.nil?
      return false unless other.kind_of?(ModelFact)
      @ppref == other.ppref && @type == other.type && @expr == other.expr
    end

    def eql?(other); self == other; end

    def hash
      return @hash if @hash
      @hash = @ppref.hash ^ @expr.hash ^ @type.hash
    end

    def <=>(other)
      hash <=> other.hash
    end

    def to_fact(pml, model)
      case @type
        # "Never go into the Dark Wood, my friend.", said Ratty Rupert. "There
        # are bad things in there"     -- Mr Bunnsy has an adventure
      when "guard"

                                # We aim for the following kind of flowfact
        # - scope:
        #     function: snd_ac97_pcm_open
        #     loop: for.body80
        #   lhs:
        #   - factor: 1
        #     program-point:
        #       function: snd_ac97_pcm_open
        #       block: for.body80
        #   op: less-equal
        #   rhs: '0'
        #   level: bitcode
        #   origin: model.bc

        # We do not deal with markers and declare our guard at function level
        # Ugly as hell, but use reflection to check for the :function attr
        # accessor
        assert("guards match on function scope, no function found #{ppref} in #{self}") \
              { ppref.respond_to?(:function) }
        assert("guards set a blockfreq, no block found for #{ppref} in #{self}") \
              do
                ppref.kind_of?(ContextRef) \
                      && ppref.respond_to?("programpoint") \
                      && ppref.programpoint.kind_of?(Block)
              end
        assert("guard operate on bitcode level") { level == 'bitcode' }
        fun = ppref.function

        # When the guardexpression is false, then this path is infeasible
        guardexpr = Peaches::evaluate_expression(model.context, expr, :boolean)
        unless guardexpr
          # FlowFact.block_frequency(scoperef, blockref, freq, attrs)
          fact = FlowFact.block_frequency(fun, ppref.programpoint, [SEInt.new(0)], attributes)
          fact.origin = 'model.bc'
          fact
        end

        # "The important thing about adventures, thought Mr Bunnsy, was that
        # they shouldn't be so long as to make you miss mealtimes"
        #                                   -- Mr Bunnsy has an adventure
      when "lbound"
        # modelfacts:
        #   - program-point:
        #       function:        c_entry
        #       block:           while.body
        #     origin:          platina.bc
        #     level:           bitcode
        #     type:            lbound
        #     expression:      '10'

        assert("lbound operates on bitcode level") { level == 'bitcode' }
        assert("lbounds match on function scope, no function found #{ppref} in #{self}") \
              { ppref.respond_to?(:function) }
        assert("lbounds set a blockfreq, no block found for #{ppref} in #{self}") \
              do
                ppref.kind_of?(ContextRef) \
                      && ppref.respond_to?("programpoint") \
                      && ppref.programpoint.kind_of?(Block)
              end

        # To use Flowfact.loop_bound, we need a scope at the level of our
        # programpoint easiest way to achieve this is to use ProgramPoint.from_pml...
        # Therefore, we fake the appropriate input here:
        fs = pml.functions_for_level(level)
        data = {}
        data['function'] = ppref.function.name
        data['loop']     = ppref.programpoint.block.name
        scope = ContextRef.from_pml(fs, data)
        assert("lbounds operate on loops, no loop found for #{ppref} in #{self}") \
              { scope != nil && scope.programpoint.kind_of?(Loop) }
        # XXX: use model-eval-foo here
        bound = Peaches::evaluate_expression(model.context, expr, :number)
        assert("lbounds operate on positive integers, but (#{expr}) evaluates to #{bound}") do
          bound >= 0
        end

        fact = FlowFact.loop_bound(scope, SEInt.new(bound + 1), attributes)
        fact.origin = 'model.bc'
        fact

        # "And because of Olly the Snake's trick with the road sign, Mr Bunnsy
        # did not know that he had lost his way. He wasn't going to Howard the
        # Stoat's tea party. He was heading into the Dark Wood."
        #                                   -- Mr Bunnsy has an adventure
      when "callee"
        assert("callee operates on machinecode level") { level == 'machinecode' }
        assert("callee targets call instructions" \
               ", no unresolved call found for #{ppref} in #{self}") \
              do
                ppref.kind_of?(ContextRef) \
                      && ppref.respond_to?("programpoint") \
                      && ppref.programpoint.kind_of?(Instruction) \
                      && ppref.programpoint.calls? && ppref.programpoint.unresolved_call?
              end

        # XXX: use model-eval-foo here
        listfields = /\[(.*)\]/.match(expr)
        assert("Not a list: #{expr}") { listfields != nil }
        entries = listfields[1].split(",")
        # Remove whitespace
        entries.map! { |entry| entry.strip }

        # If we have a qualified identifier, perform patmos-clang-style
        # namemangling (only for static identifiers)
        entries.map! do |entry|
          entry.sub(/^([^:]+):(.+)$/) do
          fname = $2; # because, well, fuck you, we are using global variables
                      # for our regex matching. scoping is for loosers.
          $1.gsub(/[^0-9A-Za-z]/, '_') + '_' + fname
        end end

        mutation = PMLMachineCalleeMutation.new(ppref.programpoint, entries)
        mutation
      else
        assert("Cannot translate type #{@type} to a fact") { false }
      end
    end
  end

  # Flow Fact utility class
  # Kind of flow facts of interest
  # validity: * analysis-context ... flow fact is valid for the analyzed program
  #           * scope            ... flow fact is valid for each execution of its scope
  # scope:    * function,loop    ... flow fact applies to every execution of the scope
  # general:  * edges            ... relates CFG edges
  #           * blocks           ... relates CFG blocks
  #           * calltargets      ... relates call-sites and function entries
  # special:  * infeasible       ... specifies code (blocks) not executed
  #           * header           ... specifies bound on loop header
  #           * backedges        ... specifies bound of backedges
  class FlowFact < PMLObject
    attr_reader :scope, :lhs, :op, :rhs, :attributes
    include ProgramInfoObject

    def initialize(scope, lhs, op, rhs, attributes, data = nil)
      scope = ContextRef.new(scope, Context.empty) if scope.kind_of?(ProgramPoint)
      assert("scope not a reference") { scope.kind_of?(ContextRef) }
      assert("lhs not a list proxy") { lhs.kind_of?(PMLList) }
      assert("lhs is not a list of terms") { lhs.empty? || lhs[0].kind_of?(Term) }

      @scope, @lhs, @op, @rhs = scope, lhs, op, rhs
      @rhs = SEInt.new(@rhs) if rhs.kind_of?(Integer)
      @attributes = attributes
      raise Exception, "No level attribute!" unless level
      set_yaml_repr(data)
    end

    # whether this flow fact has a symbolic constant (not fully supported)
    def symbolic_bound?
      !@rhs.constant?
    end

    # string representation of the flow fact
    def to_s
      "#<FlowFact #{attributes.map { |k,v| "#{k}=#{v}" }.join(",")}, in #{scope}: #{lhs} #{op} #{rhs}>"
    end

    # deep clone: clone flow fact, lhs and attributes
    def deep_clone
      FlowFact.new(scope.dup, lhs.deep_clone, op, rhs, attributes.dup)
    end

    def classification_group(pml = nil)
      FlowFactClassifier.new(pml).classification_group(self)
    end

<<<<<<< HEAD
    def FlowFact.from_pml(pml, data)
      mod = pml.toplevel_objects_for_level(data['level'])
=======
    def self.from_pml(pml, data)
      mod = pml.functions_for_level(data['level'])
>>>>>>> 2164c025
      scope = ContextRef.from_pml(mod,data['scope'])
      lhs = TermList.new(data['lhs'].map { |t| Term.from_pml(mod,t) })
      attrs = ProgramInfoObject.attributes_from_pml(pml, data)
      rhs = SymbolicExpression.parse(data['rhs'])
      rhs = rhs.map_names do |ty,name|
        if ty == :variable # ok
          name
        elsif ty == :loop
          b = scope.function.blocks.by_name(name[1..-1]).loop
          raise Exception, "Unable to lookup loop: #{name} in #{b}" unless b
          b
        end
      end
      ff = FlowFact.new(scope, lhs, data['op'], rhs, attrs, data)
      ff
    end

    def to_pml
      # rubocop:disable Layout/MultilineHashBraceLayout
      assert("no 'level' attribute for flow-fact") { level }
      { 'scope' => scope.data,
        'lhs' => lhs.data,
        'op' => op,
        'rhs' => rhs.to_s,
      }.merge(attributes)
      # rubocop:enable Layout/MultilineHashBraceLayout
    end

    # Flow fact builders
    def self.block_frequency(scoperef, blockref, freq, attrs)
      terms = [Term.new(blockref, 1)]
      flowfact = FlowFact.new(scoperef, TermList.new(terms),'less-equal',freq.max, attrs.dup)
      flowfact
    end

    def self.calltargets(scoperef, csref, receivers, attrs)
      terms = [Term.new(csref,1)]
      receivers.each do |fref|
        terms.push(Term.new(fref,-1))
      end
      flowfact = FlowFact.new(scoperef,TermList.new(terms),'less-equal',0, attrs.dup)
      flowfact
    end

    def self.loop_bound(scope, bound, attrs)
      blockref = ContextRef.new(scope.programpoint.loopheader, Context.empty)
      flowfact = FlowFact.new(scope, TermList.new([Term.new(blockref,1)]), 'less-equal',
                              bound, attrs.dup)
      flowfact
    end

    def self.inner_loop_bound(scoperef, blockref, bound, attrs)
      flowfact = FlowFact.new(scoperef, TermList.new([Term.new(blockref,1)]), 'less-equal',
                              bound, attrs.dup)
      flowfact
    end

    def FlowFact.from_string(pml, ff)
      x = ff.split(/\s*:\s*/)
      assert("Invalid Flow Fact format #{ff} ( <scope> : <context> : <fact> = <const> )") {
        x.length == 3
      }
      scope, context, fact = x
      assert("Only the foreach context supported ( '<>' )") {
        context == "<>"
      }
      m = /\s*([^<=]*?)\s*(=|<=)\s*([0-9]*)/.match(fact)
      lhs, op, rhs = m[1..3]

      if lhs[0] != "-"
        lhs = "+ " + lhs
      end
      terms = []
      mf_scope = pml.machine_functions.by_label(scope)
      while lhs != "" do
        m = /(?<sign>[+-])\s*((?<factor>[0-9]+)\s*)?(?<pp>[^+-]*)\s*(?<lhs>.*)/.match(lhs)

        if m[:pp][0] == "/"
          reg = Regexp.new m[:pp][1..-2]
          functions = pml.machine_functions\
                      .select {|mf| mf.label =~ reg  && mf_scope.callees.member?(mf.label) }\
                      .map {|mf| mf.label}
        else
          functions = [m[:pp]]
        end
        functions.each {|mf_label|
          factor = (m[:factor] || "1").to_i
          factor *= {"+"=>1, "-"=>-1}[m[:sign]]
          terms.push ({"factor"=>factor,
                       "program-point"=> {"function"=>mf_label}})
        }
        lhs = m[:lhs]
      end

      flowfact = {'scope'=> {'function'=> scope},
                  'level'=> 'machinecode',
                  'origin'=> 'user',
                  'op' => {"=" => "equal", "<=" => "less-equal"}[op],
                  'rhs' => rhs.to_i,
                  'lhs' => terms,
                 }

      FlowFact.from_pml(pml, flowfact)
    end

    def globally_valid?(entry_function)
      # local relative flow facts are globally valid
      return true if local? && rhs.constant? && rhs.to_i == 0
      # otherwise, the scoep has to be the entry function
      scope.programpoint.kind_of?(Function) &&
        scope.function == entry_function &&
        scope.context.empty?
    end

    def local?
<<<<<<< HEAD
      lhs.all? { |term|
        pp = term.programpoint
        pp.kind_of?(ConstantProgramPoint) || (pp.function && pp.function == scope.function)
      }
=======
      lhs.all? do |term|
        term.programpoint.function && term.programpoint.function == scope.function
      end
>>>>>>> 2164c025
    end

    def loop_bound?
      !get_loop_bound.nil?
    end

    def loop_scope?
      scope.programpoint.kind_of?(Loop)
    end

    def context_sensitive?
      return true if lhs.any? { |term| !term.context.empty? }
      !scope.context.empty?
    end

    def references_empty_block?
      lhs.any? { |t| t.programpoint.kind_of?(Block) && t.programpoint.instructions.empty? }
    end

    def references_edges?
      lhs.any? { |t| t.programpoint.kind_of?(Edge) }
    end

    def blocks_constraint?
      lhs.all? { |t| t.programpoint.kind_of?(Block) }
    end

    # if this constraint is a loop bound, return loop scope and bound
    def get_loop_bound
      s,b,rhs = get_block_frequency_bound
      return nil unless s
      return nil unless s.programpoint.kind_of?(Loop)
      return nil unless s.programpoint.loopheader == b.programpoint.block && b.context.empty?
      [s,rhs]
    end

    # if this constraints marks a block infeasible,
    # return [[scope,block]]
    def get_block_infeasible
      # Terms for infeasible blocks have a specific structure:
      #   \sum_{i = 0}^{n} c_i * block_i <= 0 mit c_i \in \mathbb{N}
      # This is what we match for below

      return [] unless rhs.constant? && rhs.to_i == 0
      infeasible_blocks = []
      lhs.list.each do |term|
        factor,ppref,pp = term.factor,term.ppref,term.programpoint
        return [] unless factor.to_i >= 0
        return [] unless pp.kind_of?(Block)
        # Note: this allows (factor = 0) without marking them infeasible. No
        #       This is intentional, as those blocks are _not_ infeasible from
        #       this formula
        infeasible_blocks << [scope, ppref] if factor.to_i > 0
      end
      require 'pp'
      pp infeasible_blocks
      infeasible_blocks
    end

    # if this is a flowfact constraining the frequency of a single block,
    # return [scope, block, freq]
    #  block  ... Block
    #  freq   ... Integer
    def get_block_frequency_bound
      return nil unless lhs.list.length == 1
      term = lhs.list.first
      return nil unless term.factor == 1
      return nil unless term.programpoint.kind_of?(Block)
      [scope, term.ppref, rhs]
    end

    # if this is a calltarget-* flowfact, return [scope, cs, targets]:
    #   cs      ... ContextRef <Instruction>
    #   targets ... [Function]
    def get_calltargets
      callsite_candidate = lhs.list.select do |term|
        term.factor == 1 && term.programpoint.kind_of?(Instruction)
      end
      return nil unless callsite_candidate.length == 1
      callsite_ref = callsite_candidate.first.ppref
      opposite_factor = -1
      targets = []
      lhs.each do |term|
        next if term == callsite_candidate.first
        return nil unless term.factor == opposite_factor
        return nil unless term.programpoint.kind_of?(Function)
        targets.push(term.programpoint)
      end
      [scope, callsite_ref, targets]
    end
  end

  # List of value analysis entries (modifiable)
  class ValueFactList < PMLList
    extend PMLListGen
    pml_list(:ValueFact,[],[:origin])
  end

  class ValueSet < PMLList
    extend PMLListGen
    pml_list(:ValueRange)
    def dup
      ValueSet.new(@list.dup)
    end
  end

  class ValueRange < PMLObject
    attr_reader :symbol, :min, :max
    def initialize(min, max, symbol, data = nil)
      @min, @max, @symbol = min, max, symbol
      set_yaml_repr(data)
      raise Exception, "Bad ValueRange: #{self}" if @min && @min > @max
    end

    def inspect
      "ValueRange<min=#{min.inspect},max=#{max.inspect},symbol=#{symbol}>"
    end

    def to_s
      symbol.to_s + (range ? range.to_s : '')
    end

    def range
      return nil unless max
      Range.new(min,max)
    end

    def self.from_pml(_,data)
      ValueRange.new(data['min'],data['max'],data['symbol'],data)
    end

    def to_pml
      { 'min' => @min, 'max' => @max, 'symbol' => @symbol }.delete_if { |_,v| v.nil? }
    end
  end

  # value facts record results from value analysis (at the binary or bitcode level)
  #
  # program-point: pp
  # variable: mem-address-read, mem-address-write, register name
  # width: int
  # values: list of { min: x, max: x }
  class ValueFact < PMLObject
    attr_reader :attributes, :ppref, :variable, :width, :values
    include ProgramInfoObject
    def initialize(ppref, variable, width, values, attrs, data = nil)
      assert("ValueFact#initialize: program point reference has wrong type (#{ppref.class})") do
        ppref.kind_of?(ContextRef)
      end
      @ppref, @variable, @width, @values = ppref, variable, width, values
      @attributes = attrs
      set_yaml_repr(data)
    end

    def programpoint
      @ppref.programpoint
    end
<<<<<<< HEAD
    def ValueFact.from_pml(pml, data)
      fs = pml.toplevel_objects_for_level(data['level'])
=======

    def self.from_pml(pml, data)
      fs = pml.functions_for_level(data['level'])
>>>>>>> 2164c025
      ValueFact.new(ContextRef.from_pml(fs,data['program-point']),
                    data['variable'], data['width'],
                    ValueSet.from_pml(fs,data['values']),
                    ProgramInfoObject.attributes_from_pml(pml, data),
                    data)
    end

    def to_pml
      { 'program-point' => @ppref.data,
        'variable' => @variable,
        'width' => @width,
        'values' => @values.data }.merge(attributes)
    end

    # string representation of the value fact
    def to_s
      vs = values.map { |vr| vr.to_s }.join(", ")
      "#<ValueFact #{attributes.map { |k,v| "#{k}=#{v}" }.join(",")}, " \
        "at #{ppref}: #{variable}#{"[width=#{width}]" if width} \\in {#{vs}}>"
    end
  end

  # List of timing entries (modifiable)
  class TimingList < PMLList
    extend PMLListGen
    pml_list(:TimingEntry, [], [:origin])
  end
  class Profile < PMLList
    extend PMLListGen
    pml_list(:ProfileEntry, [:reference], [])
  end
  class ProfileEntry < PMLObject
    attr_reader :reference, :cycles, :wcetfreq, :criticality, :wcet_contribution
    def initialize(reference, cycles, wcetfreq, wcet_contribution, criticality = nil, data = nil)
      @reference, @cycles, @wcetfreq, @wcet_contribution, @criticality =
        reference, cycles, wcetfreq, wcet_contribution, criticality
      set_yaml_repr(data)
    end

    def self.from_pml(fs, data)
      ProfileEntry.new(ContextRef.from_pml(fs,data['reference']), data['cycles'],
                       data['wcet-frequency'], data['wcet-contribution'], data['criticality'], data)
    end

    def criticality=(c)
      @criticality = c
      @data['criticality'] = c if @data
    end

    def to_pml
      { 'reference' => reference.data, 'cycles' => cycles, 'wcet-frequency' => wcetfreq,
        'criticality' => criticality, 'wcet-contribution' => wcet_contribution }.delete_if { |_k,v| v.nil? }
    end

    def to_s
      data
    end
  end

  # timing entries are used to record WCET analysis results or measurement results
  class TimingEntry < PMLObject
    attr_reader :cycles, :scope, :profile
    attr_reader :attributes
    include ProgramInfoObject

    def initialize(scope, cycles, profile, attrs, data = nil)
      @scope = scope
      @scope = ContextRef.new(@scope, Context.empty) if scope.kind_of?(ProgramPoint)
      assert("TimingEntry#initialize: not a programpoint reference") { @scope.kind_of?(ContextRef) }
      @cycles = cycles
      @profile = profile
      @attributes = attrs
      set_yaml_repr(data)
    end

    def profile=(p)
      @profile = p
      @data['profile'] = @profile.data if @data
    end
<<<<<<< HEAD
    def TimingEntry.from_pml(pml, data)
      fs = pml.toplevel_objects_for_level(data['level'])
=======

    def self.from_pml(pml, data)
      fs = pml.functions_for_level(data['level'])
>>>>>>> 2164c025
      profile = data['profile'] ? Profile.from_pml(fs, data['profile']) : nil
      TimingEntry.new(ContextRef.from_pml(fs,data['scope']), data['cycles'],
                      profile,
                      ProgramInfoObject.attributes_from_pml(pml,data), data)
    end

    def to_pml
      pml = { 'scope' => @scope.data, 'cycles' => @cycles }.merge(attributes)
      pml['profile'] = @profile.data if @profile
      pml
    end

    def to_s
      "#<TimingEntry #{attributes.map { |k,v| "#{k}=#{v}" }.join(",")}, in #{scope}: #{cycles} cycles>"
    end
  end

  # Graph structure representing stack cache analysis results
  class SCAGraph < PMLObject
    attr_reader :nodes,:edges,:pml
    def initialize(pml, data)
      set_yaml_repr(data)
      @pml = pml
      @nodes = SCANodeList.new(data['nodes'] || [], self)
      @edges = SCAEdgeList.new(data['edges'] || [], self)
    end
  end

  # List of stack cache graph nodes
  class SCANodeList < PMLList
    extend PMLListGen
    pml_name_index_list(:SCAEdge)
    def initialize(data, tree)
      @list = data.map { |n| SCANode.new(n,tree.pml) }
      set_yaml_repr(data)
    end
  end

  # List of stack cache graph edges
  class SCAEdgeList < PMLList
    extend PMLListGen
    pml_name_index_list(:SCANode)
    def initialize(data, _tree)
      @list = data.map { |n| SCAEdge.new(n) }
      set_yaml_repr(data)
    end
  end

  # Stack cache graph node
  class SCANode < PMLObject
    attr_reader :id,:function,:size
    def initialize(data, pml)
      set_yaml_repr(data)
      @id = data['id']
      @function = pml.machine_functions.by_label(data['function'])
      @size = data['spillsize']
    end

    def to_s
      "#{id}:#{function}:#{size}"
    end

    def qname
      @id
    end
  end

  # Stack cache graph edge
  class SCAEdge < PMLObject
    attr_reader :src,:dst,:block,:inst
    def initialize(data)
      set_yaml_repr(data)
      @src = data['src']
      @dst = data['dst']
      @block = data['callblock']
      @inst = data['callindex']
    end

    def to_s
      "#{src}:#{block}:#{inst}->#{dst}"
    end
  end

# end of module PML
end<|MERGE_RESOLUTION|>--- conflicted
+++ resolved
@@ -507,13 +507,8 @@
       FlowFactClassifier.new(pml).classification_group(self)
     end
 
-<<<<<<< HEAD
-    def FlowFact.from_pml(pml, data)
+    def self.from_pml(pml, data)
       mod = pml.toplevel_objects_for_level(data['level'])
-=======
-    def self.from_pml(pml, data)
-      mod = pml.functions_for_level(data['level'])
->>>>>>> 2164c025
       scope = ContextRef.from_pml(mod,data['scope'])
       lhs = TermList.new(data['lhs'].map { |t| Term.from_pml(mod,t) })
       attrs = ProgramInfoObject.attributes_from_pml(pml, data)
@@ -629,16 +624,10 @@
     end
 
     def local?
-<<<<<<< HEAD
-      lhs.all? { |term|
+      lhs.all? do |term|
         pp = term.programpoint
         pp.kind_of?(ConstantProgramPoint) || (pp.function && pp.function == scope.function)
-      }
-=======
-      lhs.all? do |term|
-        term.programpoint.function && term.programpoint.function == scope.function
-      end
->>>>>>> 2164c025
+      end
     end
 
     def loop_bound?
@@ -796,14 +785,9 @@
     def programpoint
       @ppref.programpoint
     end
-<<<<<<< HEAD
-    def ValueFact.from_pml(pml, data)
+
+    def self.from_pml(pml, data)
       fs = pml.toplevel_objects_for_level(data['level'])
-=======
-
-    def self.from_pml(pml, data)
-      fs = pml.functions_for_level(data['level'])
->>>>>>> 2164c025
       ValueFact.new(ContextRef.from_pml(fs,data['program-point']),
                     data['variable'], data['width'],
                     ValueSet.from_pml(fs,data['values']),
@@ -883,14 +867,9 @@
       @profile = p
       @data['profile'] = @profile.data if @data
     end
-<<<<<<< HEAD
-    def TimingEntry.from_pml(pml, data)
+
+    def self.from_pml(pml, data)
       fs = pml.toplevel_objects_for_level(data['level'])
-=======
-
-    def self.from_pml(pml, data)
-      fs = pml.functions_for_level(data['level'])
->>>>>>> 2164c025
       profile = data['profile'] ? Profile.from_pml(fs, data['profile']) : nil
       TimingEntry.new(ContextRef.from_pml(fs,data['scope']), data['cycles'],
                       profile,
