#
# PLATIN tool set
#
# Patmos specific functionality
#

require 'English'

#
# pasim traces
#

module Patmos

require "tempfile"

#
# Class to (lazily) read pasim simulator trace
# yields [program_counter, cycles] pairs
#
class SimulatorTrace
  attr_reader :elf, :arch, :stats_num_items
  def initialize(elf, arch, options, watchpoints)
    @elf, @arch, @options, @watchpoints = elf, arch, options, watchpoints
    @stats_num_items = 0
  end

  def each
    die("File '#{@elf}' (ELF) not found") unless File.exist?(@elf.to_s)
    if @options.trace_file
      fh = $stdin
      begin
        if @options.trace_file[-3..-1] == '.gz'
          require 'zlib'
          fh = Zlib::GzipReader.open(@options.trace_file)
        elsif @options.trace_file != '-'
          fh = File.open(@options.trace_file, "r")
        end
        fh.each_line do |line|
          yield parse(line)
          @stats_num_items += 1
        end
      ensure
        fh.close
      end
    else
      begin
        wpfile = build_wp_file
        needs_options(@options, :pasim)
        pasim_options = "--debug=0 --debug-fmt=trace -b #{@elf} --wpfile=#{wpfile.path}"
        pasim_options += " -I #{@options.sim_input}" if @options.sim_input
        cmd = "#{@options.pasim} #{arch.config_for_simulator.join(" ")} #{pasim_options} 2>&1 1>/dev/null"
        debug(@options, :patmos) { "Running pasim: #{cmd}" }
        IO.popen(cmd.to_s) do |io|
          while (item = parse(io.gets))
            yield item
            @stats_num_items += 1
          end
        end
      ensure
        status = $CHILD_STATUS.exitstatus
        wpfile.unlink unless @options.outdir
        die("Running the simulator '#{@options.pasim}' failed: Program not found (exit status 127)") if status == 127
      end
    end
  end

private

  def build_wp_file
    if @options.outdir
      file = File.open(File.join(@options.outdir, 'watchpoints.txt'), 'w')
    else
      file = Tempfile.new('wp')
    end
    @watchpoints.each do |wp,_|
      file.puts(wp.to_s)
    end
    file.close
    file
  end

  def parse(line)
    return nil unless line && !line.chomp.empty?
    pc, cyc, instr = line.split(' ',3)
    begin
      [Integer("0x#{pc}"), Integer(cyc), Integer(instr)]
    rescue Exception => e
      raise Exception, "Patmos::SimulatorTrace: bad line (\"#{line.chomp}\")"
    end
  end
end

class ExtractSymbols
  def self.run(extractor,pml,options)
    r = IO.popen("#{options.objdump} -d '#{options.binary_file}'") do |io|
      current_label, current_ix, current_function = nil, 0, nil
      last_addr, last_size = nil, nil
      current_label, current_function = nil, 0, nil
      pml_instr_ix, pml_instr, pml_instr_len = 0, nil, 0
      io.each_line do |line|
        if line =~ RE_FUNCTION_LABEL
          current_label = $1
          current_function = pml.machine_functions.by_label(current_label, false)
        elsif line =~ RE_INS_LABEL
          addr = $1.to_i(16)
          opcode = $2.delete(' ')
          cond, instr, args = $3, $4, $5
          size = opcode.length / 2

          if last_addr && (addr != last_addr + last_size)
            die "Cannot parse objdump. Last address (#{last_addr} #{addr})."
          end

          # Update counters for next round
          last_addr, last_size = addr, size

          if current_function
            instr = build_instruction(addr, cond, size, instr, args)
<<<<<<< HEAD
            extractor.add_instruction(current_label, addr, instr)
=======
            extractor.add_instruction(current_label, addr, instr) if instr
>>>>>>> 2164c025
          end
        else
          assert("objdump parsing failed: #{line}") do
            (line[0] == ".") || (line == "\n") || /Disassembly of section/ =~ line
          end
        end
      end
    end
    unless $CHILD_STATUS.success?
      die "The objdump command '#{options.objdump}'" \
          " exited with status #{$CHILD_STATUS.exitstatus}"
    end
  end

private

  def self.build_instruction(addr, _cond, size, instr, args)
    ret = { 'address' => addr, 'size' => size, 'source' => 'objdump', 'opcode' => instr }
    reg_args = args.scan('$r').length
    case instr
    when "add", "sub", "and"
      ret['opcode'] = instr.upcase + (reg_args == 3 ? "r" : "i")
    when "li"
      ret['opcode'] = (size == 8 ? "LIl" : "LIi")
    when "clr", "mov"
      ret['opcode'] = "MOV"
    when "nop", "mfs", "mts"
      ret['opcode'] = instr.upcase
    when "sws", "swm", "swl", "swc", "lwl", "lwm", "lwc"
      ret['opcode'] = instr.upcase
<<<<<<< HEAD
      ret['memode'] = {"s"=> "store", "l"=>"load"}[instr[0]]
      ret['memtype'] = {"l"=> "local", "m"=>"memory", "s"=>"stack", "c"=>"cache"}[instr[2]]
      ret
    when "ret", "retnd", "xret", "xretnd"
=======
      ret['memode'] = { "s" => "store", "l" => "load" }[instr[0]]
      ret['memtype'] = { "l" => "local", "m" => "memory", "s" => "stack", "c" => "cache" }[instr[2]]
    when "ret", "retnd", "xret"
>>>>>>> 2164c025
      ret['opcode'] = instr.upcase
      ret['branch-type'] = "return"
    when "call", "callnd"
      ret['opcode'] = instr.upcase
      ret['branch-type'] = "call"
      # FIXME: call target
      # p args.strip # <- function call
    when "sspill", "sens"
      ret['opcode'] = instr.upcase + (reg_args == 1 ? "r" : "i")
<<<<<<< HEAD
      ret
    when "trap"
      ret['opcode'] = "TRAP"
      ret
=======
>>>>>>> 2164c025
    else
      ret['opcode'] = [instr, args]
      ret['invalid'] = true
    end
    ret
  end
  RE_HEX = /[0-9A-Fa-f]/
  RE_FUNCTION_LABEL = %r{ ^
    ([^.: ][^: ]*):             # label
  }x
  RE_INS_LABEL = %r{ ^ \s+
    ( #{RE_HEX}+ ): \t       # addr
    ( (?: #{RE_HEX}{2}\s)+) \s+ # opcode
    \s+
    ( (?: \( [^)]+ \) )? )     # condition codes
    \s*
    ( \S+ )          # instruction
    ( \t? .* )           # args
    $
  }x
end

class Architecture < PML::Architecture
  attr_reader :triple, :config
  def initialize(triple, config)
    @triple, @config = triple, config
    @config ||= self.class.default_config
  end

  def self.simulator_options(opts)
    opts.on("--pasim-command FILE", "path to pasim (=pasim)") { |f| opts.options.pasim = f }
    opts.add_check do |options|
      options.pasim = "pasim" unless options.pasim || options.trace_file
    end
  end

  def self.default_instr_cache(type)
    if type == 'method-cache'
      PML::CacheConfig.new('method-cache','method-cache','fifo',16,8,4096)
    else
      PML::CacheConfig.new('instruction-cache','instruction-cache','dm',1,16,4096)
    end
  end

  def self.default_config
    memories = PML::MemoryConfigList.new([PML::MemoryConfig.new('main',2 * 1024 * 1024,16,0,21,0,21)])
    caches = PML::CacheConfigList.new([Architecture.default_instr_cache('method-cache'),
                                       PML::CacheConfig.new('stack-cache','stack-cache','block',nil,4,2048),
                                       PML::CacheConfig.new('data-cache','set-associative','dm',nil,16,2048)])
    full_range = PML::ValueRange.new(0,0xFFFFFFFF,nil)
    memory_areas =
      PML::MemoryAreaList.new([PML::MemoryArea.new('code','code',caches.list[0], memories.first, full_range),
                               PML::MemoryArea.new('data','data',caches.list[2], memories.first, full_range)])
    PML::MachineConfig.new(memories,caches,memory_areas)
  end

  def simulator_trace(options, watchpoints)
    SimulatorTrace.new(options.binary_file, self, options, watchpoints)
  end

  def extract_symbols(extractor, pml, options)
    ExtractSymbols.run(extractor, pml, options)
  end

  def return_stall_cycles(_ret_instruction, ret_latency)
    ret_latency - 1
  end

  def num_slots
    2
  end

  # The number of bytes fetched per cycle
  def fetch_size
    8
  end

  # Number of bytes prependend to each subfunction
  def subfunction_prefix_size
    4
  end

  def main_memory(area_name)
    if (area = @config.memory_areas.by_name(area_name))
      area.memory
    else
      @config.main_memory
    end
  end

  def method_cache
    mc = @config.caches.by_name('method-cache')
    return nil if mc.nil? || (mc.type == 'none')
    mc
  end

  #
  # For a subfunction, we need to load the header (one word
  # that contains the subfunction's size) plus the subfunction
  # Additionally, we need to consider the alignment of memory
  # transfers
  def subfunction_miss_cost(sf)
    memory = @config.memory_areas.by_name('code').memory
    memory.read_delay(sf.entry.address - 4, sf.size + 4)
  end

  def code_memory
    cm = @config.memory_areas.by_name('code')
    cm.memory if cm
  end

  def data_memory
    dm = @config.memory_areas.by_name('data')
    dm.memory if dm
  end

  def local_memory
    # used for local scratchpad and stack cache accesses
    @config.memories.by_name("local")
  end

  def stack_cache
    sc = @config.caches.by_name('stack-cache')
    return nil if sc.nil? || (sc.type == 'none')
    sc
  end

  def data_cache
    # TODO: check if this is consistent with what is configured in the
    #      data memory-area (but check only once!)
    dc = @config.caches.by_name('data-cache')
    return nil if dc.nil? || (dc.type == 'none')
    dc
  end

  def instruction_cache
    ic = @config.caches.by_name('instruction-cache')
    return nil if ic.nil? || (ic.type == 'none')
    ic
  end

  def instruction_fetch_bytes
    num_slots * 4
  end

  # Return the maximum size of a load or store in bytes.
  def max_data_transfer_bytes
    4
  end

  # Check if this instruction accesses the data cache.
  # TODO This check is used to determine if the access should be handled
  #      by the generic DataCache analysis. We use the DataCache analysis
  #      to attach costs to cached and bypass loads/stores, but we skip
  #      stack and local accesses. For now we assume that stack and local
  #      accesses always have zero latency.
  #      We should instantiate a separate DataCacheAnalysis that uses the
  #      memory named "local" and a different line-size (4) handles
  #      all local memory accesses.
  def data_cache_access?(instr)
    instr.memtype == "cache" || instr.memtype == "memory"
  end

  def local_access?(instr)
    instr.memtype == "local" || instr.memtype == "stack"
  end

  def memory_access?(instr)
    instr.memtype == "cache" || instr.memtype == "memory" || %w[SRESi SENSi].include?(instr.opcode)
  end

  def path_bcet(ilist)
    cost = ilist.reduce(0) do |cycles, instr|
      cycles + (instr.bundled? ? 0 : 1)
    end
    cost
  end

  def path_wcet(ilist)
    # puts ilist.first.inspect unless ilist.empty?
    cost = ilist.reduce(0) do |cycles, instr|
      flushes = 0
      if instr.delay_slots == 0
        flushes = 3 if instr.branch_type == 'call'
      end
      cycles + (instr.bundled? ? 0 : 1) + flushes
    end
    cost
  end

  def edge_wcet(ilist,index,_edge)
    cost = 0
    if index
      instr = ilist[index]
      if instr.delay_slots == 0
        if instr.branch_type == 'return' || instr.opcode.start_with?('BRCF')
          cost = 3
        else
          cost = 2
        end
      end
    end
    cost
  end

  def config_for_apx(options)
    if (sc = stack_cache)
      patmos_options = REXML::Element.new("patmos_options")
      # workaround sets SC size and base address to 0
      if options.ait_disable_internal_sc
        sc_option = REXML::Element.new("stack_cache_base")
        sc_option << REXML::Text.new("0x0")
        patmos_options << sc_option
        sc_size = "0x0"
      else
        sc_size = format("0x%x", sc.size)
      end
      sc_option = REXML::Element.new("stack_cache_size")
      sc_option << REXML::Text.new(sc_size)
      patmos_options << sc_option
      patmos_options
    end
  end

  # Options (as of 2013/10/16):
  #
  #  -mpatmos-disable-function-splitter
  #    => should be disabled for instruction cache
  #  -mpatmos-method-cache-size
  #  -mpatmos-preferred-subfunction-size
  #  -mpatmos-max-subfunction-size
  #    => needs to be equal to block size for fixed-block method cache
  #  -mpatmos-subfunction-align
  #  -mpatmos-basicblock-align
  #    => should be at least 8 bytes for set-associative caches

  def config_for_clang(options)
    opts = []
    if (mc = method_cache)
      opts.push("-mpatmos-method-cache-size=#{mc.size}")
      if (pref_sf_size = method_cache.get_attribute("preferred-subfunction-size"))
        opts.push("-mpatmos-preferred-subfunction-size=#{pref_sf_size}")
      end
      if (max_sf_size = method_cache.get_attribute("max-subfunction-size"))
        opts.push("-mpatmos-max-subfunction-size=#{max_sf_size}")
      end
    else
      opts.push("-mpatmos-disable-function-splitter")
      # opts.push("-mpatmos-basicblock-align=8")
    end
    if (sc = stack_cache)
      if options.sca
        opts.push("-mpatmos-enable-stack-cache-analysis")
        # we need to specify a solver
        opts.push("-mpatmos-ilp-solver=#{options.sca['solver']}")
        # we need to specify a recursion.lp file
        opts.push("-mpatmos-stack-cache-analysis-bounds=#{options.sca['bounds']}") unless options.sca['bounds'].empty?
      end
      opts.push("-mpatmos-stack-cache-block-size=#{sc.block_size}")
      opts.push("-mpatmos-stack-cache-size=#{sc.size}")
      opts.push("-mpatmos-enable-block-aligned-stack-cache") if sc.policy == 'ablock'
    else
      opts.push("-mpatmos-disable-stack-cache")
    end
    @config.memory_areas.each do |c|
      heap_end = c.get_attribute('heap-end')
      opts.push("-mpatmos-heap-end=#{heap_end}") if heap_end
      stack_base = c.get_attribute('stack-base')
      opts.push("-mpatmos-stack-base=#{stack_base}") if stack_base
      shadow_stack_base = c.get_attribute('shadow-stack-base')
      opts.push("-mpatmos-shadow-stack-base=#{shadow_stack_base}") if shadow_stack_base
    end
    opts
  end

  def config_for_simulator
    opts = []

    if (main_memory = @config.main_memory)
      if main_memory.size
        opts.push("--gsize")
        opts.push(main_memory.size)
      end
      if main_memory.transfer_size
        opts.push("--bsize")
        opts.push(main_memory.transfer_size)
      end
      if main_memory.read_latency && main_memory.read_transfer_time
        opts.push("--tdelay")
        opts.push(main_memory.read_latency)
        opts.push("--gtime")
        opts.push(main_memory.read_transfer_time)
      end
    end

    # ??
    #   -p [ --posted ] arg (=0)  Enable posted writes (sets max queue size)
    #   -l [ --lsize ] arg (=2k)  local memory size in bytes

    def get_cache_kind(cache)
      if cache.policy && ["dm", "ideal", "no"].include?(cache.policy.downcase)
        # Ignore associativity here
        cache.policy.downcase
      elsif !cache.fully_assoc?
        if cache.policy && cache.policy.downcase == 'lru'
          "lru#{cache.associativity}"
        elsif cache.policy && cache.policy.downcase == 'fifo'
          "fifo#{cache.associativity}"
        else
          warn("Patmos simulator configuration: the only supported cache replacement " \
               "policies with associativity >= 1 are LRU and FIFO")
          "no"
        end
      elsif cache.policy && ["lru", "fifo"].include?(cache.policy.downcase)
        # If no associativity is given, use fully-associative caches
        cache.policy.downcase
      else
        "no"
      end
    end

    if (dc = data_cache)
      opts.push("--dcsize")
      opts.push(dc.size)
      opts.push("--dlsize")
      opts.push(dc.block_size)
      opts.push("--dckind")
      # Note: 'ideal' is not the same as mapping all data accesses to
      # an ideal memory; bypasses still have a latency.
      opts.push(get_cache_kind(dc))
    else
      # if data is mapped to single-cycle access memory,
      # use an 'ideal' data cache
      data_area = @config.memory_areas.by_name('data')
      if data_area.memory.ideal?
        # FIXME: This is incorrect for bypasses, but simulator does
        # not support different timings based on access type yet.
        warn("Bypass data loads and data stores are configured to be single cycle, but this " \
             "is not supported by pasim at the moment.")
        opts.push("--dckind")
        opts.push("ideal")
      else
        # In case no D$ is specified, disable the data cache
        opts.push("--dckind")
        opts.push("no")
      end
    end
    if (sc = stack_cache)
      warn("Cache named 'stack-cache' is not of type 'stack-cache'") unless sc.type == "stack-cache"
      opts.push("--scsize")
      opts.push(sc.size)
      opts.push("--sckind")
      opts.push(sc.policy || "block")
    else
      # no stack cache specified -> default to data cache
      opts.push("--sckind")
      opts.push("dcache")
    end
    if (mc = method_cache)
      warn("Cache named 'method-cache' is not of type 'method-cache'") unless mc.type == "method-cache"
      opts.push("--icache")
      opts.push("mcache")
      opts.push("--mcsize")
      opts.push(mc.size)
      opts.push("--mbsize")
      opts.push(mc.block_size)
      opts.push("--mcmethods")
      opts.push(mc.associativity)
      opts.push("--mckind")
      opts.push((mc.policy || "fifo").downcase)
    elsif (ic = instruction_cache)
      warn("Cache named 'instruction-cache' must not be of type 'method-cache'") if ic.type == "method-cache"
      opts.push("--icache")
      opts.push("icache")
      opts.push("--mcsize")
      opts.push(ic.size)
      opts.push("--ilsize")
      opts.push(ic.block_size)
      opts.push("--ickind")
      opts.push(get_cache_kind(ic))
    else
      # if code is mapped to single-cycle access memory,
      # use an 'ideal' instruction cache
      code_area = @config.memory_areas.by_name('code')
      if code_area.memory.ideal?
        opts.push("--icache")
        opts.push("icache")
        opts.push("--ickind")
        opts.push("ideal")
      else
        die("Patmos simulator configuration: underspecified I$")
      end
    end
    opts
  end

  # Update the configuration using the given options
  def update_cache_config(options)
   # Update data cache
    if options.data_cache_size || options.data_cache_policy
      dc_policy = options.data_cache_policy[:policy] if options.data_cache_policy
      dc_assoc  = options.data_cache_policy[:assoc]  if options.data_cache_policy
      # We are not using self.data_cache here because it would return
      # null if the type is set to 'none', even if the entry exists.
      dc = @config.caches.by_name('data-cache')
      if dc.nil? && (dc_policy != "no")
        dc = self.class.default_config.caches.by_name('data-cache')
        @config.caches.add(dc)
      end
      if dc
        dc.size = options.data_cache_size if options.data_cache_size
        # We are not deleting the cache entry here, partly because it
        # allows the user to easily edit the generated config manually,
        # partly because it is easier to implement.
        dc.type = 'set-associative' if dc_policy
        dc.type = 'none' if dc_policy == 'no'
        dc.policy = dc_policy if dc_policy && (dc_policy != 'no')
        # Set the associativiy whenever we set a policy
        dc.associativity = dc_assoc if dc_policy

        # Update the data memory area
        dma = @config.memory_areas.by_name('data')
        dma.cache = (dc.type != 'none' ? dc : nil) if dma
      end
    end

   # Update stack cache
    if options.stack_cache_size || options.stack_cache_type
      # We are not using self.stack_cache here because it would return
      # null if the type is set to 'none', even if the entry exists.
      sc = @config.caches.by_name('stack-cache')
      if dc.nil? && (options.stack_cache_type != 'no')
        sc = self.class.default_config.caches.by_name('stack-cache')
        @config.caches.add(sc)
      end
      if sc
        sc.size = options.stack_cache_size if options.stack_cache_size
        sc.type = 'stack-cache' if options.stack_cache_type
        sc.type = 'none' if options.stack_cache_type == 'no'
        sc.policy = options.stack_cache_type if options.stack_cache_type && (options.stack_cache_type != 'no')
      end
    end

   # Update instruction cache / method cache
    if options.instr_cache_kind || options.instr_cache_size ||
       options.instr_cache_policy || options.instr_cache_line_size

      ic_policy = options.instr_cache_policy[:policy] if options.instr_cache_policy
      ic_assoc  = options.instr_cache_policy[:assoc]  if options.instr_cache_policy
      if options.instr_cache_kind
        ic_key = options.instr_cache_kind == 'icache' ? "instruction-cache" : "method-cache"
      elsif instruction_cache
        ic_key = "instruction-cache"
      else
        ic_key = "method-cache"
      end
      # Get or create the active cache
      ic = @config.caches.by_name(ic_key)
      if ic.nil? && (ic_policy != 'no')
        ic = self.class.default_instr_cache(ic_key)
        @config.caches.add(ic)
      end
      # Deactivate the other instruction caches
      @config.caches.each do |cache|
        next if cache.name == ic_key
        cache.type = 'none' if ['instruction-cache','method-cache'].include?(cache.name)
      end
      if ic
        ic.size = options.instr_cache_size if options.instr_cache_size
        # We are not deleting the cache entry here, partly because it
        # allows the user to easily edit the generated config manually,
        # partly because it is easier to implement.
        ic.type = (ic_key == 'method-cache' ? 'method-cache' : 'set-associative') if ic_policy
        ic.type = 'none' if ic_policy == 'no'
        ic.policy = ic_policy if ic_policy && (ic_policy != 'no')
        # Set the associativiy whenever we set a policy
        ic.associativity = ic_assoc if ic_policy

        # Update the code memory area
        cma = @config.memory_areas.by_name('code')
        cma.cache = (ic.type != 'none' ? ic : nil) if cma
      end
    end
  end

  def update_heap_symbols(stack_size, num_stacks)
    dma = @config.memory_areas.by_name('data')
    return unless dma

    memsize = dma.memory.size

    dma.set_attribute('stack-base', memsize)
    dma.set_attribute('shadow-stack-base', memsize - stack_size)
    dma.set_attribute('heap-end', memsize - stack_size * num_stacks * 2)
  end
end

end # module patmos

# Extend PML
module PML

# Register architecture
Architecture.register("patmos", Patmos::Architecture)

end # module PML<|MERGE_RESOLUTION|>--- conflicted
+++ resolved
@@ -117,11 +117,7 @@
 
           if current_function
             instr = build_instruction(addr, cond, size, instr, args)
-<<<<<<< HEAD
-            extractor.add_instruction(current_label, addr, instr)
-=======
             extractor.add_instruction(current_label, addr, instr) if instr
->>>>>>> 2164c025
           end
         else
           assert("objdump parsing failed: #{line}") do
@@ -152,16 +148,9 @@
       ret['opcode'] = instr.upcase
     when "sws", "swm", "swl", "swc", "lwl", "lwm", "lwc"
       ret['opcode'] = instr.upcase
-<<<<<<< HEAD
       ret['memode'] = {"s"=> "store", "l"=>"load"}[instr[0]]
       ret['memtype'] = {"l"=> "local", "m"=>"memory", "s"=>"stack", "c"=>"cache"}[instr[2]]
-      ret
     when "ret", "retnd", "xret", "xretnd"
-=======
-      ret['memode'] = { "s" => "store", "l" => "load" }[instr[0]]
-      ret['memtype'] = { "l" => "local", "m" => "memory", "s" => "stack", "c" => "cache" }[instr[2]]
-    when "ret", "retnd", "xret"
->>>>>>> 2164c025
       ret['opcode'] = instr.upcase
       ret['branch-type'] = "return"
     when "call", "callnd"
@@ -171,13 +160,8 @@
       # p args.strip # <- function call
     when "sspill", "sens"
       ret['opcode'] = instr.upcase + (reg_args == 1 ? "r" : "i")
-<<<<<<< HEAD
-      ret
     when "trap"
       ret['opcode'] = "TRAP"
-      ret
-=======
->>>>>>> 2164c025
     else
       ret['opcode'] = [instr, args]
       ret['invalid'] = true
