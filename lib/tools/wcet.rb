#
# platin toolkit
#
require 'platin'
include PML

require 'tools/analyze-trace'
require 'tools/extract-symbols'
require 'tools/pml2ais'
require 'tools/ait2pml'
require 'tools/transform'
require 'tools/wca'
require 'tools/ff2pml'
require 'tools/sweet'
require 'core/model'
require 'tmpdir'
require 'English'

# High-Level Wrapper for aiT
# XXX: Internal tool; move into different directory; these tools are not visible on the command line)
class AitTool
  def self.run(pml,opts)
    AisExportTool.run(pml,opts)
    ApxExportTool.run(pml,opts)
    AitAnalyzeTool.run(pml, opts)
    AitImportTool.run(pml,opts)
    if opts.verbose
      timing = pml.timing.by_origin(opts.timing_output).last
      puts "Cycles: #{timing.cycles}"
      puts "Edge Profile:"
      timing.profile.each do |pe|
        next unless pe.wcetfreq > 0
        puts "  #{pe.reference}: #{pe.wcetfreq} (#{pe.wcetfreq * pe.cycles} cyc)"
      end
    end
  end

  def self.add_config_options(opts)
    AisExportTool.add_config_options(opts)
    ApxExportTool.add_config_options(opts)
    AitAnalyzeTool.add_config_options(opts)
    AitImportTool.add_config_options(opts)
  end
end

# number of overestimated cycles always tolerated
CHECK_OVERESTIMATION_TOLERANCE = 10

#
# WCET Analysis command line tool
# Clients may subclass the WcetTool to implement benchmark drivers
#
class WcetTool
  attr_reader :additional_report_info

  TOOLS = [ExtractSymbolsTool,
           AnalyzeTraceTool,
           WcaTool,
           AitTool,
           AlfTool, SweetAnalyzeTool, SweetImportTool]
  attr_reader :pml, :options
  def initialize(pml, opts)
    @pml, @options = pml, opts.dup
    @additional_report_info = {}
  end

<<<<<<< HEAD
  def time(descr, short=nil)
    short = descr if short.nil?
    begin
      t1 = Time.now
      yield
      t2 = Time.now
      info("Finished #{descr.ljust(35)} in #{((t2-t1)*1000).to_i} ms")
      statistics(short, {"run time" => ((t2-t1)*1000).to_i}) if @options.stats
    end
  end

=======
>>>>>>> 2164c025
  # replace this method in a benchmark subclass
  def run_analysis
    # Comment out for transformed GCFG
    prepare_pml
<<<<<<< HEAD
    unless pml.analysis_gcfg(options)
      die("Analysis entry '#{options.analysis_entry}' not found (check for typos, inlined functions or code not reachable from program entry)")
=======
    unless pml.analysis_entry(options)
      die("Analysis entry '#{options.analysis_entry}' not found (check for typos, " \
          "inlined functions or code not reachable from program entry)")
>>>>>>> 2164c025
    end
    options.use_trace_facts = true if options.compare_trace_facts
    options.trace_analysis = true if options.use_trace_facts
    trace_analysis if options.trace_analysis
    sweet_analysis if options.enable_sweet
    transform_down(["llvm.bc"],"llvm")
    transform_down(["user.bc"],"user")
    transform_down(["model.bc"],"model")

    flow_srcs = ["llvm", "user", "model"]
    wcet_analysis(flow_srcs) if options.compare_trace_facts

    flow_srcs.push("trace") if options.use_trace_facts
    flow_srcs.push("sweet") if options.enable_sweet

    # FIXME: check if this is necessary (CFRG testsuite)
    flow_srcs.push("trace.support") if options.enable_sweet && options.trace_analysis

    # TODO: we should (also?) add a 'configuration' name to the TimingEntry that
    # refers to an analysis-configuration name
    options.timing_output = [options.timing_output,'trace'].compact.join('/') if options.use_trace_facts

    wcet_analysis(flow_srcs)
    report(additional_report_info)
    pml
  end

  def prepare_pml
    # Sanity check and address extraction
    rgs = pml.relation_graphs.list.select { |rg| rg.data['status'] != 'valid' && rg.src.name != "abort" }
    unless rgs.empty?
      warn("Problematic Relation Graphs: " \
           "#{rgs.map { |rg| "#{rg.qname} / #{rg.data['status']}" }.join(", ")}")
    end

    # Extract Symbols
<<<<<<< HEAD
    time("read symbols", "SYMBOLS") do
      ExtractSymbolsTool.run(pml,options)
=======
    if pml.text_symbols
      puts("Using cached text-symbols")
    else
      time("Read Symbols") do
        ExtractSymbolsTool.run(pml,options)
      end
>>>>>>> 2164c025
    end

    # Load Flow Facts from command Line
    (options.user_flowfacts || []).each { |ff|
      ff = FlowFact.from_string(@pml, ff)
      @pml.flowfacts.push(ff)
    }

  end

  def trace_analysis
    time("analyze simulator trace") do
      opts = options.dup
      opts.flow_fact_output = "trace"
      opts.timing_output = [opts.timing_output,"trace"].compact.join("/")
      unless opts.recorder_spec
        opts.recorder_spec = "g:cil,f:b:0"
        opts.recorder_spec += ",g:cil/0" if (opts.callstring_length || 0) > 0
      end
      AnalyzeTraceTool.run(pml,opts)

      # copy machine-code facts necessary for bitcode analysis to trace.support
      opts.transform_action = "copy"
      opts.flow_fact_srcs = ["llvm","trace"]
      opts.flow_fact_selection = "rt-support-#{options.flow_fact_selection}"
      opts.flow_fact_output = "trace.support"
      TransformTool.run(pml, opts)
    end
  end

  def sweet_analysis
    time("SWEET analysis") do
      opts = options.dup
      opts.flow_fact_output = "sweet.bc"
      SweetAnalyzeTool.run(pml, opts)
      SweetImportTool.run(pml, opts)

      # transform SWEET flow facts to machine code
      opts.transform_action = "down"
      opts.flow_fact_srcs = ["sweet.bc","trace.support"]
      opts.flow_fact_selection = "all"
      opts.flow_fact_output = "sweet"
      TransformTool.run(pml,opts)
    end
  end

  def transform_down(srcs, output)
    time("Flow Fact Transformation #{srcs}", "TRANSFORM #{srcs}") do
      opts = options.dup
      opts.flow_fact_selection ||= "all"
      opts.flow_fact_srcs = srcs
      opts.flow_fact_output = output
      opts.transform_action = 'down'
      TransformTool.run(pml, opts)
    end
  end

  def wcet_analysis(srcs)
    run_wca = options.enable_wca
    if options.combine_wca
      # TODO: is there a way to disable the stack cache analysis in aiT as well and use the platin analysis??
      options.ait_icache_mode = "always-hit"
      run_wca = true
    end
    begin
      wcet_analysis_ait(srcs) unless options.disable_ait
    rescue Exception => ex
      $stderr.puts ex.backtrace
      # don't fall back to internal WCET analysis if disabled explicitly
      return if options.enable_wca == false
      warn("a3 WCET analysis failed: #{ex}. Trying platin WCET analysis.")
      run_wca = true
      options.combine_wca = false
    end
    wcet_analysis_platin(srcs) if run_wca
  end

  def wcet_analysis_platin(srcs)
    if options.wcec
      descr = "WCEC/WCA"
    else
      descr = "WCA"
    end
    time("run WCET/WCEC analysis (platin)", descr) do
      opts = options.dup
      opts.import_block_timing = true if opts.compute_criticalities
      opts.timing_output = [opts.timing_output,'platin'].compact.join("/")
      opts.flow_fact_selection ||= "all"
      opts.flow_fact_srcs = srcs
      if opts.combine_wca
        # We only need the I$ analysis in this mode, everything else *must* be disabled
        opts.ignore_instruction_timing = true
        opts.disable_sca = true
        opts.disable_dca = true
      end
      WcaTool.run(pml, opts)
      if opts.compute_criticalities
        compute_criticalities(opts) do |pml,tmp_opts,src,_round|
          tmp_opts.flow_fact_srcs.push(src)
          WcaTool.run(pml,tmp_opts)
        end
      end
    end
  end

  def wcet_analysis_ait(srcs)
    time("run WCET analysis (aiT)", "AIT") do
      pml.with_temporary_sections([:flowfacts]) do
        # Simplify flow facts
        simplify_flowfacts(srcs, options)
        simplified_sources =  srcs.map { |src| src + ".simplified" }

        # run WCET analysis
        opts = options.dup
        opts.flow_fact_selection = "all"
        opts.import_block_timing = true if opts.compute_criticalities
        opts.flow_fact_srcs = simplified_sources
        opts.timing_output = [options.timing_output,'aiT'].compact.join("/")
        # Note: for opts.combined_wca mode we already disabled the I$ analsis earlier, everything else is used (for now)
        AitTool.run(pml,opts)

        # criticality analysis
        if opts.compute_criticalities
          compute_criticalities(opts) do |pml,tmp_opts,src,_round|
            simplify_flowfacts([src], tmp_opts)
            tmp_opts.flow_fact_srcs.push(src + ".simplified")
            configure_ait_files(tmp_opts, File.dirname(options.ait_report_prefix), "criticality", true)
            AitTool.run(pml,tmp_opts)
          end
        end
      end
    end
  end

  def simplify_flowfacts(srcs, opts)
    opts = opts.dup
    opts.flow_fact_selection ||= "all"
    srcs.each do |src|
      opts.flow_fact_srcs = [src]
      opts.flow_fact_output = src + ".simplified"
      opts.transform_action = 'simplify'
      opts.transform_eliminate_edges = true
      TransformTool.run(pml, opts)
    end
  end

  def compute_criticalities(opts)
    opts = opts.dup
    criticality = {}
    missing_blocks, missing_edges = Set.new, Set.new
    pml.machine_functions.each do |f|
      f.blocks.each { |b| missing_blocks.add(b) }
      f.edges.each { |e| missing_edges.add(e) }
    end
    timing = pml.timing.find { |t| t.origin == opts.timing_output }
    cycles = timing.cycles
    wcet_cycles = timing.cycles
    round, found_new_edge = 0, true
    loop do
      info("Criticality Iteration #{round += 1}: #{cycles} (blockmode=#{!missing_blocks.nil?})")
      if cycles < 0
        if missing_blocks
          missing_blocks = nil
        else
          debug(opts,:wcet) { "compute_criticalities: no more feasible edges" }
          break
        end
      else
        found_new_edge = false
        timing.profile.each do |t|
          next unless t.wcetfreq > 0
          unless criticality[t.reference.programpoint]
            criticality[t.reference.programpoint] = cycles
            missing_blocks.delete(t.reference.programpoint.source) if missing_blocks
            missing_edges.delete(t.reference.programpoint)
            found_new_edge = true
          end
        end
        if missing_edges.empty?
          debug(opts,:wcet) { "compute_criticalities: 100% edge coverage" }
          break
        end
        unless found_new_edge
          if missing_blocks
            missing_blocks = nil
          else
            warn("compute_criticalities: Feasible problem, so we should have detected new edges on WCET path")
            break
          end
        end
      end
      ff = enforce_blocks_constraint(missing_blocks ? missing_blocks : missing_edges, '.criticality')
      tmp_opts = opts.dup
      pml.with_temporary_sections([:flowfacts,:timing]) do
        debug(opts,:wcet) { "Adding constraint to enforce different WCET path: #{ff}" }
        pml.flowfacts.push(ff)
        pml.timing.clear!
        tmp_opts.disable_ipet_diagnosis = true
        tmp_opts.stats = false
        begin
          yield pml,tmp_opts,'.criticality',round
          timing = pml.timing.find { |t| t.origin == opts.timing_output }
          cycles = timing.cycles
        rescue InconsistentConstraintException => ex # Inconsistent problem
          cycles = -1
        end
      end
    end

    # done, report
    missing_edges.each { |e| criticality[e] = 0 }
    debug(options, :wcet) { |&msgs| criticality.each { |k,v| msgs.call("#{k}: #{v.to_f / wcet_cycles}") } }

    # TODO: create context-free profile, unless available
    timing = pml.timing.find { |t| t.origin == opts.timing_output }

    criticality.each do |ref,v|
      ref = ContextRef.new(ref,Context.empty)
      crit = v.to_f / wcet_cycles
      pe = timing.profile.by_reference(ref)
      unless pe
        pe = ProfileEntry.new(ref, nil, nil, nil, crit)
        timing.profile.add(pe)
      end
      pe.criticality = crit
    end
  end

  def enforce_blocks_constraint(edges_or_blocks, origin)
    attrs = { 'level' => 'machinecode', 'origin' => origin }
    scoperef = pml.analysis_entry(options)
    terms = edges_or_blocks.map do |ppref|
      Term.new(ppref, -1)
    end
    FlowFact.new(scoperef, TermList.new(terms), 'less-equal', -1, attrs)
  end

  def report(additional_info = {})
    results = summarize_results(additional_info)
    if options.report
      file_open(options.report, (options.report_append ? "a" : "w")) do |fh|
        info "Writing report to #{options.report}" if options.report != "-"
        fh.puts YAML::dump(results.map { |r| r.merge(options.report_append || {}) })
      end
    end
  end

  def summarize_results(additional_info = {})
    trace_cycles = nil
    wcet_cycles = nil
    combined_cycles = 0

    results = pml.timing.sort_by do |te|
      [te.scope.qname, te.cycles, te.origin]
    end.map do |te|
      trace_cycles = te.cycles if te.origin == "trace"
      wcet_cycles = [wcet_cycles,te.cycles].compact.min if te.origin != "trace"
      combined_cycles += case te.origin
                         when "aiT"    then te.cycles
                         when "platin" then te.attributes['cache-cycles-instr'] || 0
                         else 0
      end
      dict = { 'analysis-entry' => options.analysis_entry,
               'source' => te.origin,
               'cycles' => te.cycles }
      te.attributes.select { |k,_v| k.start_with? 'memory-' }.each { |k,v| dict[k] = v }
      te.attributes.select { |k,_v| k.start_with? 'cache-' }.each { |k,v| dict[k] = v }
      (additional_info[te.origin] || []).each { |k,v| dict[k] = v }
      dict
    end
    if options.combine_wca
      wcet_cycles = combined_cycles
      results.push( 'analysis-entry' => options.analysis_entry,
                     'source' => 'combined',
                     'cycles' => combined_cycles )
    end
    if options.runcheck && !trace_cycles.nil?
      die("wcet check: No timing for simulator trace") unless trace_cycles > 0
      die("wcet check: No WCET results") unless wcet_cycles && (wcet_cycles > 0)
      pml.timing.each do |te|
        next if te.origin == "trace"
        next if (te.origin != "combined") && options.combine_wca
        next unless te.cycles >= 0
        # TODO: remember the trace_cycles per analysis-entry, check depending on analysis-entry
        if te.cycles < trace_cycles
          die("wcet check: cycles for #{te.origin} (#{te.cycles}) less than measurement (#{trace_cycles})")
        end
        if options.runcheck_factor
          tolerated_overestimation = (trace_cycles * options.runcheck_factor) + CHECK_OVERESTIMATION_TOLERANCE
          if te.cycles > tolerated_overestimation
            die <<-EOF.strip_heredoc.delete("\n")
              WCET analysis check: Cycles for #{te.origin} (#{te.cycles}) #{te.cycles.fdiv(trace_cycles).round(2)}
              times larger than measurement (#{trace_cycles})
            EOF
          end
        end
      end
    end
    if options.wcec
      # reported above
    else
      info "#{"Trace analysis: #{trace_cycles} cycles; " if trace_cycles}best WCET bound: #{wcet_cycles} cycles"
    end
    results
  end

  def run_in_outdir
    begin
      outdir, tmpdir = options.outdir, nil
      tmpdir = outdir = options.outdir = Dir.mktmpdir unless options.outdir
      mod = File.basename(options.binary_file, ".elf")

      configure_ait_files(options, outdir, mod, false) unless options.disable_ait

      if options.enable_sweet
        options.alf_file = File.join(outdir, mod + ".alf") unless options.alf_file
        options.sweet_flowfact_file = File.join(outdir, mod + ".ff") unless options.sweet_flowfact_file
        options.sweet_trace_file = File.join(outdir, mod + ".tf") unless options.sweet_trace_file
      end
      run_analysis
    ensure
      FileUtils.remove_entry tmpdir if tmpdir
    end
    pml
  end

  # Configure files for aiT export
  def configure_ait_files(opts, outdir, basename, overwrite = true)
    opts.ais_file = File.join(outdir, "#{basename}.ais") unless !overwrite && opts.ais_file
    opts.apx_file = File.join(outdir, "#{basename}.apx") unless !overwrite && opts.apx_file
    opts.ait_report_prefix = File.join(outdir, "#{basename}.ait") unless !overwrite && opts.ait_report_prefix
  end

  def self.run(pml,options, model = nil)
    needs_options(:input)

    # Get analysis configurations from PML
    # TODO Add option to optionally specify config section name
    # TODO Support running multiple analysis configurations? Would be more
    # efficient to let the actual analysis tool handle this so analysis steps
    # that are shared between configurations are run only once (like address
    # extraction or trace analysis).
    config = pml.analysis_configurations.by_name('default')
<<<<<<< HEAD
    if config and not options.analysis_entry
      options.analysis_entry = config.analysis_entry
    end
    if options.analysis_entry == "GCFG:timing-"
      warn("Defaulting to GCFG:timing-0.")
      options.analysis_entry = "GCFG:timing-0"
    end
    if not options.analysis_entry
=======

    options.analysis_entry = config.analysis_entry if config && !options.analysis_entry
    unless options.analysis_entry
>>>>>>> 2164c025
      warn("Analysis entry not specified, falling back to 'main'.") if config
      options.analysis_entry = "main"
    end

    if !pml.modelfacts.empty?
      # Hacky: Extracttool modifys bitcode_functions, so the
      # with_temporary_sections below would tigger an invalid caching in the
      # second run. Therefore run the ExtractSymbolsTool ahead of time.
      time("Read Symbols") do
        ExtractSymbolsTool.run(pml,options)
      end

      pml.with_temporary_sections([:flowfacts, :valuefacts]) do
        if model.nil?
          if options.modelfile
            model = Model.from_file(options.modelfile)
          else
            model = Model.new
          end
        end
        begin
          time("Evaluating Model") do
            model.evaluate(pml, pml.modelfacts)
          end
          WcetTool.new(pml,options).run_in_outdir
        ensure
          # ALWAYS undo mutations, even in case of errors (such as unresolved
          # calls)
          model.repair(pml)
        end
      end
    else
      WcetTool.new(pml,options).run_in_outdir
    end
  end

  def self.add_options(opts)
    opts.writes_pml
    opts.writes_report
    opts.analysis_entry(false)
    opts.binary_file(true)
    opts.flow_fact_selection
    opts.accept_corrected_rgs
    opts.calculates_wcet
    opts.model_file
    # rubocop:disable Metrics/LineLength
    opts.on("--batch", "run in batch processing mode, reading analysis targets and configuration from PML file") { opts.options.batch = true }
    opts.on("--outdir DIR", "directory for generated files") { |d| opts.options.outdir = d }
    opts.on("--enable-trace-analysis", "run trace analysis") { |_d| opts.options.trace_analysis = true }
    opts.on("--use-trace-facts", "use flow facts from trace") { |_d| opts.options.use_trace_facts = true }
    opts.on("--compare-trace-facts", "run WCET analysis with and without trace facts") { |_d| opts.options.compare_trace_facts = true }
    opts.on("--disable-ait", "do not run aiT analysis") { |_d| opts.options.disable_ait = true }
    opts.on("--[no-]enable-wca", "run platin WCA calculator") { |b| opts.options.enable_wca = b }
    opts.on("--combine-wca", "run both aiT and WCA and combine cache analysis results") { |_d| opts.options.combine_wca = true }
    opts.on("--compute-criticalities", "calculate block criticalities") { opts.options.compute_criticalities = true }
<<<<<<< HEAD
    opts.on("--enable-sweet", "run SWEET bitcode analyzer") { |d| opts.options.enable_sweet = true }
    opts.on("--add-flowfact FLOWFACT", "Add Flow Facts to the analysis") { |v|
      (opts.options.user_flowfacts ||= []).push(v)
    }
    use_sweet = Proc.new { |options| options.enable_sweet }
=======
    opts.on("--enable-sweet", "run SWEET bitcode analyzer") { |_d| opts.options.enable_sweet = true }
    opts.on("--visualize-ilp", "display an graphical representation of the geneated ILP") { opts.options.visualize_ilp = true }
    # rubocop:enable Metrics/LineLength
    use_sweet = proc { |options| options.enable_sweet }
>>>>>>> 2164c025
    opts.bitcode_file(use_sweet)
    opts.alf_file(proc { false })
    opts.sweet_options
    opts.sweet_flowfact_file(proc { false })
    opts.on("--check [FACTOR]", "check that analyzed WCET is higher than MOET " \
            "[and less than MOET * FACTOR]") do |factor|
      opts.options.runcheck = true
      opts.options.runcheck_factor = factor.to_f
    end
    TOOLS.each { |toolclass| toolclass.add_config_options(opts) }
  end
end

if __FILE__ == $PROGRAM_NAME
  synopsis = <<-EOF
    platin WCET tool
  EOF
  options, args = PML::optparse([], "", synopsis) do |opts|
    opts.needs_pml
    WcetTool.add_options(opts)
  end
  unless which(options.a3)
    warn("Commercial a3 tools is not available; use --disable-ait to hide this warning") unless options.disable_ait
    options.disable_ait = true
    options.enable_wca = true
    options.combine_wca = false
  end
  if options.combine_wca && options.disable_ait
    warn("Use of a3 has been disabled, combined WCET analysis is not available")
    options.combine_wca = false
    options.enable_wca = true
  end
  if options.combine_wca && options.compute_criticalities
    # We could still do it using aiT, but it would be rather imprecise
    die("Computing criticalities is not possible in combined-WCA mode")
  end

  die("Visualizing ILPs requires the additional --outdir parameter") if options.visualize_ilp && (options.outdir == nil)

  updated_pml = WcetTool.run(PMLDoc.from_files(options.input, options), options)
  updated_pml.dump_to_file(options.output) if options.output
end<|MERGE_RESOLUTION|>--- conflicted
+++ resolved
@@ -64,32 +64,13 @@
     @additional_report_info = {}
   end
 
-<<<<<<< HEAD
-  def time(descr, short=nil)
-    short = descr if short.nil?
-    begin
-      t1 = Time.now
-      yield
-      t2 = Time.now
-      info("Finished #{descr.ljust(35)} in #{((t2-t1)*1000).to_i} ms")
-      statistics(short, {"run time" => ((t2-t1)*1000).to_i}) if @options.stats
-    end
-  end
-
-=======
->>>>>>> 2164c025
   # replace this method in a benchmark subclass
   def run_analysis
     # Comment out for transformed GCFG
     prepare_pml
-<<<<<<< HEAD
     unless pml.analysis_gcfg(options)
-      die("Analysis entry '#{options.analysis_entry}' not found (check for typos, inlined functions or code not reachable from program entry)")
-=======
-    unless pml.analysis_entry(options)
       die("Analysis entry '#{options.analysis_entry}' not found (check for typos, " \
           "inlined functions or code not reachable from program entry)")
->>>>>>> 2164c025
     end
     options.use_trace_facts = true if options.compare_trace_facts
     options.trace_analysis = true if options.use_trace_facts
@@ -121,22 +102,17 @@
     # Sanity check and address extraction
     rgs = pml.relation_graphs.list.select { |rg| rg.data['status'] != 'valid' && rg.src.name != "abort" }
     unless rgs.empty?
-      warn("Problematic Relation Graphs: " \
-           "#{rgs.map { |rg| "#{rg.qname} / #{rg.data['status']}" }.join(", ")}")
+      msg = rgs.map { |rg| "#{rg.qname} / #{rg.data['status']}" }.join(", ")
+      warn("Problematic Relation Graphs: #{msg}")
     end
 
     # Extract Symbols
-<<<<<<< HEAD
-    time("read symbols", "SYMBOLS") do
-      ExtractSymbolsTool.run(pml,options)
-=======
     if pml.text_symbols
       puts("Using cached text-symbols")
     else
       time("Read Symbols") do
         ExtractSymbolsTool.run(pml,options)
       end
->>>>>>> 2164c025
     end
 
     # Load Flow Facts from command Line
@@ -184,7 +160,7 @@
   end
 
   def transform_down(srcs, output)
-    time("Flow Fact Transformation #{srcs}", "TRANSFORM #{srcs}") do
+    time("Flow Fact Transformation #{srcs}") do
       opts = options.dup
       opts.flow_fact_selection ||= "all"
       opts.flow_fact_srcs = srcs
@@ -220,7 +196,7 @@
     else
       descr = "WCA"
     end
-    time("run WCET/WCEC analysis (platin)", descr) do
+    time("run #{descr} analysis (platin)") do
       opts = options.dup
       opts.import_block_timing = true if opts.compute_criticalities
       opts.timing_output = [opts.timing_output,'platin'].compact.join("/")
@@ -437,8 +413,8 @@
     end
     if options.wcec
       # reported above
-    else
-      info "#{"Trace analysis: #{trace_cycles} cycles; " if trace_cycles}best WCET bound: #{wcet_cycles} cycles"
+    elsif trace_cycles
+      info "Trace analysis: #{trace_cycles} cycles; "
     end
     results
   end
@@ -462,6 +438,7 @@
     end
     pml
   end
+
 
   # Configure files for aiT export
   def configure_ait_files(opts, outdir, basename, overwrite = true)
@@ -480,7 +457,6 @@
     # that are shared between configurations are run only once (like address
     # extraction or trace analysis).
     config = pml.analysis_configurations.by_name('default')
-<<<<<<< HEAD
     if config and not options.analysis_entry
       options.analysis_entry = config.analysis_entry
     end
@@ -489,11 +465,6 @@
       options.analysis_entry = "GCFG:timing-0"
     end
     if not options.analysis_entry
-=======
-
-    options.analysis_entry = config.analysis_entry if config && !options.analysis_entry
-    unless options.analysis_entry
->>>>>>> 2164c025
       warn("Analysis entry not specified, falling back to 'main'.") if config
       options.analysis_entry = "main"
     end
@@ -549,18 +520,13 @@
     opts.on("--[no-]enable-wca", "run platin WCA calculator") { |b| opts.options.enable_wca = b }
     opts.on("--combine-wca", "run both aiT and WCA and combine cache analysis results") { |_d| opts.options.combine_wca = true }
     opts.on("--compute-criticalities", "calculate block criticalities") { opts.options.compute_criticalities = true }
-<<<<<<< HEAD
     opts.on("--enable-sweet", "run SWEET bitcode analyzer") { |d| opts.options.enable_sweet = true }
-    opts.on("--add-flowfact FLOWFACT", "Add Flow Facts to the analysis") { |v|
+    opts.on("--visualize-ilp", "display an graphical representation of the geneated ILP") { opts.options.visualize_ilp = true }
+    opts.on("--add-flowfact FLOWFACT", "Add Flow Facts to the analysis") do |v|
       (opts.options.user_flowfacts ||= []).push(v)
-    }
-    use_sweet = Proc.new { |options| options.enable_sweet }
-=======
-    opts.on("--enable-sweet", "run SWEET bitcode analyzer") { |_d| opts.options.enable_sweet = true }
-    opts.on("--visualize-ilp", "display an graphical representation of the geneated ILP") { opts.options.visualize_ilp = true }
+    end
     # rubocop:enable Metrics/LineLength
     use_sweet = proc { |options| options.enable_sweet }
->>>>>>> 2164c025
     opts.bitcode_file(use_sweet)
     opts.alf_file(proc { false })
     opts.sweet_options
