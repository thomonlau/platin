--- conflicted
+++ resolved
@@ -134,19 +134,10 @@
     RelationGraphValidationTool.run(pml,options) if options.validate
 
     # Analysis Entry
-<<<<<<< HEAD
     gcfg = pml.analysis_gcfg(options)
     unless gcfg
       raise Exception.new("Analysis Entry #{options.analysis_entry} not found")
     end
-=======
-    if options.analysis_entry.start_with? "GCFG:"
-      return pml # FIXME: GCFG
-    end
-    p options.transform_action
-    machine_entry = pml.machine_functions.by_label(options.analysis_entry)
-    raise Exception, "Analysis Entry #{options.analysis_entry} not found" unless machine_entry
->>>>>>> 2164c025
 
     # Select flow facts
     flowfacts = pml.flowfacts.filter(pml, options.flow_fact_selection,
@@ -162,13 +153,9 @@
         else
           ["bitcode", "machinecode"]
         end
-<<<<<<< HEAD
       if flowfacts.any? { |ff| ff.level == source_level }
         fft.transform(gcfg, flowfacts, target_level)
       end
-=======
-      fft.transform(target_analysis_entry, flowfacts, target_level) if flowfacts.any? { |ff| ff.level == source_level }
->>>>>>> 2164c025
     elsif options.transform_action == "simplify"
       # Ignore symbolic loop bounds for now
       # FIXME: USE GCFG
