--- conflicted
+++ resolved
@@ -1330,7 +1330,6 @@
         @ilp.add_variable(abb_in_power_state)
         abb_lhs.push([abb_in_power_state, 1])
 
-<<<<<<< HEAD
         # If an ABB is an microstructural ABB, we do not add a cost
         if wcet.member?(abb)
           abb_energy = wcet[abb] * per_cycle
@@ -1347,15 +1346,6 @@
         # FIXME Power consumption for IRQ
         @ilp.add_cost(node, wcet[node])
         @ilp.add_constraint([[node, 1]], "equal", 1, "asdasd", :structural)
-=======
-        # Mulitply cost: WCEC = WCEC * Power
-        abb_energy = wcet[abb] * per_cycle
-
-        @ilp.add_cost(abb_in_power_state, abb_energy)
-        debug(@options, :ipet_global) { "Added #{abb_in_power_state} with cost #{abb_energy}" }
-        # collect all possible flows to abb on this power state
-        abb_lhs.push([abb_in_power_state, 1])
->>>>>>> ed15c81d
       end
 
 
