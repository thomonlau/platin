#
# platin tool set
#
# IPET module
#
require 'core/utils'
require 'core/pml'
require 'analysis/ilp'
require 'set'

module PML

# This exception is raised if indirect calls could not be resolved
# during analysis
class UnresolvedIndirectCall < Exception
  attr_reader :src_hint, :callsite
  def initialize(callsite)
    info = callsite.inspect.to_s
    if callsite.respond_to?(:block)
      info << " in block " << callsite.block.qname << " at " << callsite.block.src_hint
      @src_hint = callsite.block.src_hint
    end
    super("Unresolved Indirect Call: #{info}")
    @callsite = callsite
  end
end

#
# A control-flow refinement provides additional,
# context-sensitive information about the control-flow,
# that is useful to prune callgraphs, CFGs etc.
#
# Currently, two refinements are implement
#
# (1) in scope main or locally, frequency==0 => dead code (infeasible)
# (2) in scope main or locally, cs calls one of targets => refine calltarget sets
#
# +entry+:: analysis entry (a Function)
# +flowfacts+:: a list of flowfacts to process
# +level+:: either machinecode or bitcode
#
class ControlFlowRefinement
  def initialize(entry, level)
    @entry, @level = entry, level
    @infeasible, @calltargets = {}, {}
  end

  def add_flowfact(flowfact)
    return unless flowfact.level == @level
    return unless flowfact.globally_valid?(@entry)
    # add calltargets
    scope,cs,targets = flowfact.get_calltargets
    add_calltargets(ContextRef.new(cs.instruction, scope.context), targets.map { |t| t.function }) if scope
    # set infeasible blocks
    infeasibleblocks = flowfact.get_block_infeasible
    infeasibleblocks.each do |scope,bref|
      set_infeasible(ContextRef.new(bref.block, scope.context)) if scope
    end
  end

  # returns true if +block+ is infeasible in the given +context+
  # XXX: use context trees
  def infeasible_block?(block, context = Context.empty)
    dict = @infeasible[block]
    return false unless dict
    dict[Context.empty] || (!context.empty? && dict[context])
  end

  # returns the set of possible calltargets for +callsite+ in +context+
  # XXX: use context trees
  def calltargets(callsite, context = Context.empty)
    static_fs  = callsite.called_functions
    static_set = Set[*static_fs] if static_fs

    dict = @calltargets[callsite]
    global_set = @calltargets[callsite][Context.empty] if dict
    ctx_set    = @calltargets[callsite][context] if dict && !context.empty?
    sets = [ctx_set,global_set,static_set].compact
    raise UnresolvedIndirectCall, callsite if sets.empty?
    sets.inject { |a,b| a.intersection(b) }
  end

  def dump(io = $stderr)
    io.puts "INFEASIBLE"
    io.puts
    @infeasible.each do |ref,val|
      io.puts "#{ref.inspect} #{val.inspect}"
    end
    io.puts "CALLTARGETS"
    io.puts
    @calltargets.each do |cs,ts|
      io.puts "#{cs}: #{ts}"
    end
  end

private

  def add_calltargets(callsite_ref, targets)
    add_refinement(callsite_ref, Set[targets], @calltargets) do |oldval,newval|
      oldval.intersection(newval)
    end
  end

  # set block infeasible, and propagate infeasibility
  # XXX: ad-hoc propagation, does not consider loop contexts
  def set_infeasible(block_ref)
    block, ctx = block_ref.programpoint, block_ref.context
    worklist = [block]
    until worklist.empty?
      block = worklist.pop
      add_refinement(ContextRef.new(block, ctx), true, @infeasible) { |_oldval, _| true }
      block.successors.each do |bsucc|
        next if infeasible_block?(bsucc, ctx)
        if bsucc.predecessors.all? { |bpred| infeasible_block?(bpred, ctx) || bsucc.backedge_target?(bpred) }
          worklist.push(bsucc)
        end
      end
      block.predecessors.each do |bpred|
        next if infeasible_block?(bpred, ctx)
        worklist.push(bpred) if bpred.successors.all? { |bsucc| infeasible_block?(bsucc, ctx) }
      end
    end
  end

  def add_refinement(reference, value, dict)
    pp_dict    = (dict[reference.programpoint] ||= {})
    ctx        = reference.context
    newval = if (oldval = pp_dict[ctx])
               yield [oldval, value]
             else
               value
             end
    pp_dict[ctx] = newval
  end
end

#
# IPETEdges are either:
# - edges beween CFG blocks
# - call edges
# - edges between relation graph nodes
class IPETEdge
  attr_reader :qname,:source,:target,:level
  attr_writer :static_context
  attr_accessor :power_state

  def initialize(edge_source, edge_target, level, power_state = nil)
    @source,@target,@level = edge_source, edge_target, level.to_sym
<<<<<<< HEAD
    @power_state = nil
    arrow = {:bitcode => "~>", :machinecode => "->", :gcfg=>"+>"}[@level]
    fname, tname = [@source, @target].map {|n|
      n.kind_of?(Symbol) ? n.to_s : n.qname
    }
    @qname = "#{fname}#{arrow}#{tname}||#{power_state}"
    # The context is a object that has a static_context attribute (e.g., an Atomic Basic Block)
    @static_context = nil
=======
    arrow = { bitcode: "~>", machinecode: "->", gcfg: "+>" }[@level]
    @qname = "#{@source.qname}#{arrow}#{:exit == @target ? 'exit' : @target.qname}"
>>>>>>> 2164c025
  end

  def backedge?
    return false if target == :exit
    # If we look at a GCFG edge, the backedge property is defined by
    # the underlying machine basic block structure
    if gcfg_edge?
      t = target.abb.get_region(:dst).entry_node
      s = source.abb.get_region(:dst).exit_node
      return t.backedge_target?(s)
    end
    target.backedge_target?(source)
  end

  def cfg_edge?
<<<<<<< HEAD
=======
    return true if source.kind_of?(GCFGNode) && (target == :exit || target.kind_of?(GCFGNode))
>>>>>>> 2164c025
    return false unless source.kind_of?(Block)
    return false unless :exit == target || target.kind_of?(Block)
    true
  end
<<<<<<< HEAD
  def gcfg_edge?
    if source.kind_of?(GCFGNode) and (target == :exit || target.kind_of?(GCFGNode))
      return true
    end
  end
=======

>>>>>>> 2164c025
  # function of source
  def function
    source.function
  end

  def cfg_edge
    assert("IPETEdge#cfg_edge: not a edge between blocks") { cfg_edge? }
    :exit == target ? source.edge_to_exit : source.edge_to(target)
  end
<<<<<<< HEAD
  def gcfg_edge
    assert("IPETEdge#cfg_edge: not a edge between blocks") { gcfg_edge? }
    (:exit == target) ? source.edge_to_exit : source.edge_to(target)
  end
=======

>>>>>>> 2164c025
  def call_edge?
    source.kind_of?(Instruction) || target.kind_of?(Function)
  end

  def relation_graph_edge?
    source.kind_of?(RelationNode) || target.kind_of?(RelationNode)
  end
<<<<<<< HEAD
  def static_context(key = nil)
    return @static_context.static_context[key] if @static_context and key
    return @static_context.static_context if @static_context
    return nil
  end
  def is_entry_in_static_context(key)
    if key == "function" and not self.source.kind_of?(Symbol)
      return self.source == self.function.entry_block if function
    elsif key == "abb"
      return gcfg_edge?
    end

  end
=======
>>>>>>> 2164c025

  def to_s
    arrow = { bitcode: "~>", machinecode: "->", gcfg: "+>" }[@level]
    "#{@source}#{arrow}#{:exit == @target ? 'exit' : @target}"
  end

  def inspect
    to_s
  end

  def hash; @qname.hash; end

  def ==(other); qname == other.qname; end

  def eql?(other); self == other; end
end

class IPETModel
  attr_reader :builder, :ilp, :level
  attr_accessor :block_frequency_override, :sum_incoming_override
  def initialize(builder, ilp, level)
    @builder, @ilp, @level = builder, ilp, level
    @sum_incoming_override = Hash.new {|hsh, key| hsh[key] = [] }
    @sum_outgoing_override = Hash.new {|hsh, key| hsh[key] = [] }
    @block_frequency_override = {}
  end

  def infeasible?(block, context = Context.empty)
    builder.refinement[@level].infeasible_block?(block, context)
  end

  def calltargets(cs, context = Context.empty)
    builder.refinement[@level].calltargets(cs, context)
  end

  # high-level helpers
  def assert_less_equal(lhs, rhs, name, tag)
    assert(lhs, "less-equal", rhs, name, tag)
  end

  def assert_equal(lhs, rhs, name, tag)
    assert(lhs, "equal", rhs, name, tag)
  end

  def assert(lhs, op, rhs, name, tag)
    terms = Hash.new(0)
    rhs_const = 0
    [[lhs,1],[rhs,-1]].each do |ts,sgn|
      ts.to_a.each do |pp, c|
        case pp
        when Instruction
          block_frequency(pp.block, c * sgn).each { |k,v| terms[k] += v }
        when Block
          block_frequency(pp, c * sgn).each { |k,v| terms[k] += v }
        when Edge
          edge_frequency(pp, c * sgn).each { |k,v| terms[k] += v }
        when Function
          function_frequency(pp, c * sgn).each { |k,v| terms[k] += v }
        when Loop
          sum_loop_entry(pp,c * sgn).each { |k,v| terms[k] += v }
        when Integer
          rhs_const += pp * -sgn
        else
          terms[pp] += c * sgn
        end
      end
    end
    c = ilp.add_constraint(terms, op, rhs_const, name, tag)
  end


  # FIXME: we do not have information on predicated calls ATM.
  # Therefore, we use <= instead of = for call equations
  def add_callsite(callsite, fs)
    # variable for callsite
    add_instruction(callsite)

    # create call edges (callsite -> f) for each called function f
    # the sum of all calledge frequencies is (less than or) equal to the callsite frequency
    # Note: less-than in the presence of predicated calls
    calledges = []
    lhs = [[callsite, -1]]
    fs.each do |f|
      calledge = IPETEdge.new(callsite, f, level)
      ilp.add_variable(calledge, level.to_sym)
      calledges.push(calledge)
      lhs.push([calledge, 1])
    end
    ilp.add_constraint(lhs,"less-equal",0,"calledges_#{callsite.qname}",:callsite)

    # return call edges
    calledges
  end

  def add_instruction(instruction)
    return if ilp.has_variable?(instruction)
    # variable for instruction
    ilp.add_variable(instruction, level.to_sym)
    # frequency of instruction = frequency of block
    lhs = [[instruction,1]] + block_frequency(instruction.block,-1)
    ilp.add_constraint(lhs, "equal", 0, "instruction_#{instruction.qname}",:instruction)
  end

  # frequency of analysis entry is 1
  def add_entry_constraint(entry_function)
    ilp.add_constraint(function_frequency(entry_function),"equal",1,"structural_entry",:structural)
  end

  # frequency of function is equal to sum of all callsite frequencies
  def add_function_constraint(function, calledges)
    lhs = calledges.map { |e| [e,-1] }
    lhs.concat(function_frequency(function,1))
    ilp.add_constraint(lhs,"equal",0,"callers_#{function}",:callsite)
  end

  # add cost to basic block
  def add_block_cost(block, cost)
    block_frequency(block).each do |edge,c|
      ilp.add_cost(edge, c * cost)
    end
  end

  # frequency of incoming is frequency of outgoing edges
  def add_block_constraint(block)
    return if block.predecessors.empty?
    lhs = sum_incoming(block,-1) + sum_outgoing(block)
    lhs.push [IPETEdge.new(block,:exit,level),1] if block.may_return?
    ilp.add_constraint(lhs,"equal",0,"structural_#{block.qname}",:structural)
  end

  # frequency of incoming is frequency of outgoing edges is 0
  def add_infeasible_block_constraint(block)
    add_block_constraint(block)
    unless block.predecessors.empty?
      ilp.add_constraint(sum_incoming(block),"equal",0,"structural_#{block.qname}_0in",:infeasible)
    end
    unless block.successors.empty?
      ilp.add_constraint(sum_outgoing(block),"equal",0,"structural_#{block.qname}_0out",:infeasible)
    end
  end

  # frequency of incoming edges is frequency of block
  def add_block(block)
    return if ilp.has_variable?(block)
    ilp.add_variable(block)
    lhs = block_frequency(block) + [[block, -1]]
    ilp.add_constraint(lhs,"equal",0,"block_#{block.qname}", :structural)
  end

  def function_frequency(function, factor = 1)
    block_frequency(function.blocks.first, factor)
  end

<<<<<<< HEAD
  def block_frequency(block, factor=1)
    # if end of ABB => override exists => cut mbb successors
    # this means that the outgoing frequency is zero (factor: +1/-1 => 0)
    if @block_frequency_override.has_key?(block)
      return @block_frequency_override[block].map {|e| [e, factor] }
    end
=======
  def block_frequency(block, factor = 1)
>>>>>>> 2164c025
    if block.successors.empty? # return exit edge
      [[IPETEdge.new(block,:exit,level),factor]]
    else
      sum_outgoing(block,factor)
    end
  end

  def edge_frequency(edge, factor = 1)
    [[IPETEdge.new(edge.source, edge.target ? edge.target : :exit, level), factor]]
  end

<<<<<<< HEAD
  def sum_incoming(block, factor=1)
    if @sum_incoming_override.has_key?(block)
      return @sum_incoming_override[block].map {|e| [e, factor] }
    end
    block.predecessors.map { |pred|
=======
  def sum_incoming(block, factor = 1)
    return @sum_incoming_override[block].map { |e| [e, factor] } if @sum_incoming_override[block]
    block.predecessors.map do |pred|
>>>>>>> 2164c025
      [IPETEdge.new(pred,block,level), factor]
    end
  end

<<<<<<< HEAD
  def sum_outgoing(block, factor=1)
    if @sum_outgoing_override.has_key?(block)
      return @sum_outgoing_override[block].map {|e| [e, factor] }
    end
=======
  def sum_outgoing(block, factor = 1)
    return @sum_outgoing_override[block].map { |e| [e, factor] } if @sum_outgoing_override[block]
>>>>>>> 2164c025

    block.successors.map do |succ|
      [IPETEdge.new(block,succ,level), factor]
    end
  end

  def sum_loop_entry(loop, factor = 1)
    sum_incoming(loop.loopheader,factor).reject do |edge,_factor|
      edge.backedge?
    end
  end


  # returns all edges, plus all return blocks
  def each_edge(function)
    function.blocks.each_with_index do |bb,ix|
      next if ix != 0 && bb.predecessors.empty? # data block
      bb.successors.each do |bb2|
        yield IPETEdge.new(bb,bb2,level)
      end
      yield IPETEdge.new(bb,:exit,level) if bb.may_return?
    end
  end


end # end of class IPETModel


class GCFGIPETModel
  attr_reader :builder, :ilp, :level, :wcet_variable
  def initialize(builder, ilp, mc_model, level = :gcfg)
    @builder, @ilp, @level = builder, ilp, level
    @mc_model = mc_model
    @entry_edges = []
    @loops = Hash.new {|hsh, key| hsh[key] = {'entries' => [], 'backedges' => []} }
  end

  def assert_equal(lhs, rhs, name, tag)
    @mc_model.assert_equal(lhs, rhs, name, tag)
  end

  # returns all edges, plus all return blocks
  def each_edge(gcfg_node)
    [:local, :global].each {|level|
      gcfg_node.successors(level).each do |n_gcfg_node|
        yield [IPETEdge.new(gcfg_node,n_gcfg_node,:gcfg), level]
      end
    }
    if gcfg_node.is_sink
      yield [IPETEdge.new(gcfg_node,:exit,:gcfg), :global]
    end
<<<<<<< HEAD
  end
  def edge_costs(gcfg_ipet_edge, cost_block)
    # Costs for the Edge between two GCFG Nodes
    src, dst = gcfg_ipet_edge.source, gcfg_ipet_edge.target
    cost = 0
    cost += src.cost if src.cost
    # Microstructure edges add no additional costs
    return cost if src.microstructure

    if src.abb
      gcfg_ipet_edge.static_context = src.abb

      source_block = src.abb.get_region(:dst).exit_node
      target_block = if dst == :exit
                       :exit
                     elsif dst.abb
                       dst.abb.get_region(:dst).entry_node
                     else
                       :idle
                     end
      if not builder.options.ignore_instruction_timing
        mc_edge = IPETEdge.new(source_block, target_block, :machinecode)
        cost += cost_block.call(mc_edge)
      end
    end
    return cost
  end

  def add_entry_constraint(gcfg)
    @wcet_variable = GlobalProgramPoint.new(gcfg.name)
    @ilp.add_variable(@wcet_variable, :gcfg, 10_000_000)

    # Entry variables must add up to 1
    lhs = @entry_edges.map {|e| [e, 1]}
    @ilp.add_constraint(lhs, "equal", 1, "structural_gcfg_entry", :structural)
  end

  def add_loop_contraints(gcfg)
    @loops.each {|loop_idx, data|
      # p loop_idx, data['entries'], data['backedges']
      # for each loop in the nodes, set a sufficiently large upper bound
      lhs = data['entries'].map {|e| [e, -10000 / data['entries'].length]}
      # / this is unexplainable, but it works with gurobi/lp_solve
      rhs = data['backedges'].map {|e| [e, 1]}
      @ilp.add_constraint(rhs+lhs, "less-equal", 0,
                                  "gcfg_loop_#{loop_idx}", :structural)
    }
  end

  # The Node frequency is, like on the machine block level constrained
  # by the Node->Node structure
  def add_node_constraint(node)
    # Calculate all flows that go into this node
    incoming = node.predecessors.map { |p| [IPETEdge.new(p,node,level), -1] }
    # Some nodes have an additional input edge, if they are input nodes
    if node.is_source
      e = IPETEdge.new(:entry, node, level)
      debug(builder.options, :ipet_global) {"Added entry edge #{e}"}
      @ilp.add_variable(e)
      @entry_edges.push(e)
      incoming.push([e, -1]) if node.is_source
    end

    # Flow out of the Node
    outgoing = node.successors.map { |s| [IPETEdge.new(node, s,level), 1] }
    outgoing.push [IPETEdge.new(node,:exit,level),1] if node.is_sink

    # Add the flow constraint
    ilp.add_constraint(incoming+outgoing,"equal",0,"gcfg_structural_#{node.qname}",:structural)

    # If this variable has a frequency variable, we copy its value into the frequency variable
    if node.frequency_variable
      ilp.add_constraint([[node.frequency_variable, -1]] + outgoing,
                         "equal",0,"frequency_variable_#{node.frequency_variable}_#{node.qname}",
                         :structural)

    end

    # Loop Handling: Finding Headers; Finding backedges
    node.loops.each { |loop_id|
      header = false
      backedges = []
      entries = []
      incoming.each { |ipet_edge, _|
        loop_src = ipet_edge.source.kind_of?(Symbol) ? [] : ipet_edge.source.loops
        assert("...") { ipet_edge.target == node }
        if loop_src.member?(loop_id)
          backedges.push(ipet_edge)
        else
          entries.push(ipet_edge)
          header = true
        end
      }
      if header
        @loops[loop_id]['entries'] += entries
        @loops[loop_id]['backedges'] += backedges
      end
    }

    outgoing
=======
    yield IPETEdge.new(gcfg_edge,:exit,level) if gcfg_edge.may_return?
>>>>>>> 2164c025
  end

  def each_intra_abb_edge(abb)
    region = abb.get_region(:dst)
    region.nodes.each do |mbb|
      # Followup Blocks within
<<<<<<< HEAD
      mbb.successors.each {|mbb2|
        if mbb == region.exit_node and mbb2 == region.exit_node
          next
        end
        if region.nodes.member?(mbb2)
          yield IPETEdge.new(mbb, mbb2, :machinecode)
        end
      }
      if mbb == region.exit_node
        yield IPETEdge.new(mbb, :exit, :machinecode)
=======
      mbb.successors.each do |mbb2|
        yield IPETEdge.new(mbb, mbb2, level) if region.nodes.member?(mbb2)
>>>>>>> 2164c025
      end
      yield IPETEdge.new(mbb, :exit, level) if mbb == region.exit_node
    end
  end

  def add_abb_contents(gcfg, abb_to_power_states, abb, cost_block)
    edges = Hash.new { |hsh, key| hsh[key]={:in=>[], :out=>[]} }

    # the following call yields new IPETEdges
    each_intra_abb_edge(abb) do |ipet_edge|
      # create a new variable in the overall ILP
      @ilp.add_variable(ipet_edge)
      # Edges to the ABB-Exit are not assigned a cost, since the cost is added on the ABB/State level:
      cost = 0
      # FIXME nobody really knows why we needed the option ignore_instruction_timing
      if not builder.options.ignore_instruction_timing and ipet_edge.target != :exit
        cost = cost_block.call(ipet_edge)
        @ilp.add_cost(ipet_edge, cost)
      end

      debug(builder.options, :ipet) {"Intra-ABB Edge: #{ipet_edge} = #{cost}"}

      # Collect edges
      edges[ipet_edge.source][:out].push(ipet_edge)
      edges[ipet_edge.target][:in].push(ipet_edge)

      # Set the static context
      ipet_edge.static_context = abb

    end # each_intra_abb_edge

    # The first block is activated as often, as the ABB is left
    edges.each {|bb, e|
      incoming = e[:in].map {|x| [x, 1]}
      outgoing = e[:out].map {|x| [x, -1]}
      # Do not add constraints for entry/exit
      next if incoming.length == 0 or outgoing.length == 0
      ilp.add_constraint(incoming+outgoing, "equal", 0,
                       "abb_flux_#{bb.qname}", :structural)
    }

    # Return number of edges, and the list of outgoing edges for the ABB entry
    [edges.keys.length, edges[abb.get_region(:dst).entry_node][:out]]
  end

  def flow_into_abb(abb, nodes, prefix="", factor = 1)
    incoming, irq_activations = [], []

    def find_resume_edges(current_node, stop_abb, result_set, visited)
      current_node.successors.each { |successor|
        next if visited.member?(successor)
        visited.add(current_node)

        if successor.abb == stop_abb
          result_set.add([current_node, successor])
        else
          find_resume_edges(successor, stop_abb, result_set, visited)
        end
      }
      return result_set
    end


    irq_resume_nodes = Set.new

    nodes.each do |node|
      # Per se a node is activated, as often, as one of its states is
      # activated. Either by a local predecessor, by a
      # global/dispatching predecessor, or by an concrete input edge
      incoming += node.predecessors.map {|p|
        [IPETEdge.new(p, node, :gcfg), factor]
      }
      incoming.push([IPETEdge.new(:entry, node, :gcfg), factor]) if node.is_source

      # Suspend and Return Edges (especially IRQ returns) This is a
      # tricky one!. The Problem with our ABB super structure is, that
      # interrupts generate loops at computation blocks, where the
      # resumes are additional edges into the computation block.
      ##
      # We remove this double accounting, by applying a quite complex
      # construction. So here is the general outline:
      # 1) Detect IRQ Activation Loops:
      node.successors(:global).each {|successor|
        #   1.1) The successor is a irq_entry node
        next if not successor.isr_entry?
        #   1.3) Find all possible resume edges
        resumes = find_resume_edges(successor, node.abb, Set.new, Set.new)
        next if resumes.length == 0
        irq_resume_nodes.merge(resumes)
        #   1.4) We will substract the number of irq activations
        irq_activations.push([IPETEdge.new(node, successor, :gcfg),1])
      }
    end
    irq_resumes = irq_resume_nodes.map {|pred, node|
      [IPETEdge.new(pred, node, :gcfg), 1]
    }

    var = "#{prefix}#{abb.to_s}_in_state".to_sym
    @ilp.add_variable(var)
    assert_equal(incoming, [[var,1]], "abb_#{prefix}#{abb.qname}_in_state", :gcfg)

    if irq_activations.length > 0
      assert("There should always be a resume, if we detected an activation") {
        irq_resumes.length > 0
      }
      debug(builder.options, :ipet_global) {
        "Add IRQ Resume edges: #{abb.name} => irqs: #{irq_activations}, possible resumes: #{irq_resumes} "
      }

      sos_name = "#{prefix}#{abb.to_s}"
      neg = (sos_name + "_additional_resumes").to_sym
      pos = (sos_name + "_additional_interrupts").to_sym
      ilp.add_sos1(sos_name, [pos, neg])

      # pos - neg = (resumes - irqs) = 0;
      irq_activations_var = "#{prefix}#{abb.to_s}_irq_activations".to_sym
      @ilp.add_variable(irq_activations_var)
      assert_equal(irq_activations, [[irq_activations_var,1]], "abb_#{prefix}#{abb.qname}_in_state", :gcfg)

      irq_resumes_var = "#{prefix}#{abb.to_s}_irq_resumes".to_sym
      @ilp.add_variable(irq_resumes_var)
      assert_equal(irq_resumes, [[irq_resumes_var,1]], "abb_#{prefix}#{abb.qname}_in_state", :gcfg)

      assert_equal([[pos, 1], [neg, -1]],
                   [[irq_activations_var, 1], [irq_resumes_var, -1]],
                   "resume_#{prefix}#{abb.qname}", :structural)
      # Sometimes LP Solve is an unhappy beast
      if @ilp.kind_of?(LpSolveILP)
        ilp.add_constraint([[irq_resumes_var, -1], [pos, 1]], "less-equal", 0,
                           "resume_ilp_happy_#{prefix}#{abb.qname}", :structural)
      end
      # 2. We substract all interrupt activations, BUT add all
      # interrupt activations, that have no corresponding resume, i.e.
      # extra interrupts

      incoming += [[irq_activations_var, -1 * factor], [pos, factor]]
    end

    incoming
  end

  def add_total_time_variable(costs=nil)
    # The gcfg_wcet_constraint assigns the global worst case response
    # time to the @wcet_variable, this variable will hold the maximal
    # cost for this ILP.
    lhs = [[@wcet_variable, -1]]
    # either use the costs (array of WCETs from WCEC analysis) or the ilp.costs
    rhs = (costs || @ilp.costs).map {|e, f| [e, f] }
    @ilp.add_constraint(lhs+rhs, "equal", 0, "global_wcet_equality", :gcfg)
  end

  def global_program_point(pp, factor=1)
    [[pp, factor]]
  end

end # end of class GCFGIPETModel

class IPETBuilder
  attr_reader :ilp, :mc_model, :bc_model, :gcfg_model, :refinement, :call_edges, :options, :abb_to_power_states

  def initialize(pml, options, ilp = nil)
    @ilp = ilp
    @mc_model = IPETModel.new(self, @ilp, 'machinecode')
    @gcfg_model = GCFGIPETModel.new(self, @ilp, @mc_model, 'gcfg')

    if options.use_relation_graph
      @bc_model = IPETModel.new(self, @ilp, 'bitcode')
      @pml_level = { src: 'bitcode', dst: 'machinecode' }
      @relation_graph_level = { 'bitcode' => :src, 'machinecode' => :dst }
    end
<<<<<<< HEAD
=======
    @gcfg_model = IPETModel.new(self, @ilp, 'gcfg') if options.gcfg_analysis
>>>>>>> 2164c025

    @ffcount = 0
    @pml, @options = pml, options

    @abb_to_power_states = Hash.new { |hsh, key| hsh[key] = Set.new}
  end

  def pml_level(rg_level)
    @pml_level[rg_level]
  end

  def relation_graph_level(pml_level)
    @relation_graph_level[pml_level]
  end

  def get_functions_reachable_from_function(function)
    # compute set of reachable machine functions
    reachable_set(function) do |mf_function|
      # inspect callsites in the current function
      succs = Set.new
      mf_function.callsites.each do |cs|
        next if @mc_model.infeasible?(cs.block)
        @mc_model.calltargets(cs).each do |f|
          assert("calltargets(cs) is nil") { !f.nil? }
          succs.add(f)
        end
      end
      succs
    end
  end
  # Build Fragment
  def build_fragment(entries, exits, blocks, flow_facts, cost_function)
    @cost_function = cost_function # == edge_cost
    entries = entries.dup
    exits = exits.dup
    incoming = {}
    outgoing = {}
    entry_frequency = {}
    exit_frequency = {}


    blocks.each {|mbb|
      incoming[mbb] = []
      outgoing[mbb] = []
    }
    entry_edges = []
    exit_edges = []
    blocks.each { |mbb|
      mbb.successors.each {|mbb2|
        if ! blocks.member?(mbb2)
          next
        end
        edge = IPETEdge.new(mbb, mbb2, :machinecode)
        @ilp.add_variable(edge)
        outgoing[mbb].push(edge)
        incoming[mbb2].push(edge)
      }

      freq, freq_idx = mbb, 0
      @ilp.add_variable(freq)
      entry_frequency[mbb] = freq
      exit_frequency[mbb] = freq

      mbb.callsites.each { |cs|
        call_edges = []
        return_edges = []
        assert("Return Pad for call site must reside in same block") {
          cs.next.block == cs.block
        }
        cs.callees.each { |mf|
          mf = @pml.machine_functions.by_label(mf)
          next if incoming[mf.blocks.first].nil?

          e = IPETEdge.new(freq, mf.blocks.first, :machinecode)
          @ilp.add_variable(e)
          incoming[mf.blocks.first].push(e)
          call_edges.push(e)
          # Find all return edges of target function
          rets = mf.blocks.select {|b| b.must_return? }
          rets.each { |ret|
            next if ! blocks.member?(ret)
            e = IPETEdge.new(ret, cs, :machinecode)
            @ilp.add_variable(e)
            outgoing[ret].push(e)
            return_edges.push(e)
          }
        }
        next if call_edges.length == 0
        # Call is Executed as often as the last instruction frequency
        @ilp.add_variable(cs)
        cost = cost_function.call(mbb.instructions[freq_idx], cs)
        @ilp.add_cost(cs, cost)
        @ilp.add_constraint([[cs, 1], [freq, -1]], "equal", 0, "callsite_#{cs}", :callsite)
        rhs = [[cs, -1]]
        lhs = call_edges.map { |e| [e, 1] }
        @ilp.add_constraint(lhs + rhs, "less-equal", 0, "call_#{cs}", :callsite)

        # Call is Executed as often as the last instruction frequency
        @ilp.add_variable(cs.next)
        rhs = [[cs.next, 1]]
        lhs = return_edges.map { |e| [e, -1] }
        if exits.member?(cs)
          exit_edges += return_edges
          exits.delete(cs)
        end
        @ilp.add_constraint(lhs + rhs, "less-equal", 0, "returnsite_#{cs}", :callsite)

        # Cant return more often than activated
        @ilp.add_constraint([[cs, -1], [cs.next, 1]], "less-equal", 0, "call_ret_#{cs}", :callsite)
        freq, freq_idx = cs.next, cs.next.index
        exit_frequency[mbb] = cs.next
      }

      if mbb.instructions.last
        cost = cost_function.call(mbb.instructions[freq_idx], mbb.instructions.last)
        @ilp.add_cost(freq, cost)
      end
    }
    entry_edges += entries.map { |mi|
      e = IPETEdge.new(:entry, mi.block, :machinecode)
      @ilp.add_variable(e)
      incoming[mi.block].push(e)
      e
    }
    exit_edges += exits.map { |mi|
      e = IPETEdge.new(mi.block, :exit, :machinecode)
      @ilp.add_variable(e)
      outgoing[mi.block].push(e)
      e
    }
    @ilp.add_constraint(entry_edges.map{|e| [e, 1]}, "equal", 1, "entry_constraint", :structural)
    @ilp.add_constraint(exit_edges.map{|e| [e, 1]}, "equal", 1, "exit_constraint", :structural)

    blocks.each {|mbb|
      lhs = incoming[mbb].map{|e| [e, 1]}
      rhs = [[entry_frequency[mbb], -1]]
      @ilp.add_constraint(lhs+rhs, "equal", 0, "block_entry_#{mbb}", :structural)
      lhs = outgoing[mbb].map{|e| [e, 1]}
      rhs = [[exit_frequency[mbb], -1]]
      @ilp.add_constraint(lhs+rhs, "equal", 0, "block_exit_#{mbb}", :structural)
    }

  end

  # Build basic IPET structure.
  # yields basic blocks, so the caller can compute their cost
<<<<<<< HEAD
  # This Function is only used in the flow fact transformation
  # entry = {'machinecode'=> foo/1, 'bitcode'=> foo}
  def build(entry, flowfacts, opts = { :mbb_variables =>  false }, &cost_block)
    assert("IPETBuilder#build called twice") { ! @entry }
    @entry = entry
    @markers = {}
    @call_edges = []
    @mf_function_callers = Hash.new {|hsh, key| hsh[key] = [] }
=======
  def build(entry, flowfacts, opts = { mbb_variables: false }, &cost_block)
    assert("IPETBuilder#build called twice") { !@entry }
    @entry = entry
    @markers = {}
    @call_edges = []
    @mf_function_callers = {}
>>>>>>> 2164c025
    @options.mbb_variables = opts[:mbb_variables]

    # build refinement to prune infeasible blocks and calls
    build_refinement(@entry, flowfacts)

    mf_functions = get_functions_reachable_from_function(@entry['machinecode'])
    mf_functions.each do |mf_function|
      add_function_with_blocks(mf_function, cost_block)
    end

    mf_functions.each do |f|
      add_bitcode_constraints(f) if @bc_model
      add_calls_in_function(f)
    end

    @mc_model.add_entry_constraint(@entry['machinecode'])

    add_global_call_constraints

    flowfacts.each do |ff|
      debug(@options,:ipet) { "adding flowfact #{ff}" }
      add_flowfact(ff)
    end
  end

  def add_function_with_blocks(mf_function, cost_block)
    # machinecode variables + cost
<<<<<<< HEAD
    @mc_model.each_edge(mf_function) do |ipet_edge|
      @ilp.add_variable(ipet_edge, :machinecode)
      if not @options.ignore_instruction_timing
        cost = cost_block.call(ipet_edge)
        @ilp.add_cost(ipet_edge, cost)
=======
    @mc_model.each_edge(mf_function) do |edge|
      @ilp.add_variable(edge, :machinecode)
      unless @options.ignore_instruction_timing
        cost = cost_block.call(edge)
        @ilp.add_cost(edge, cost)
>>>>>>> 2164c025
      end
      ipet_edge.static_context = mf_function
    end

    # bitcode variables and markers
    add_bitcode_variables(mf_function) if @bc_model

    # Add block constraints
    mf_function.blocks.each_with_index do |block, ix|
      next if block.predecessors.empty? && ix != 0 # exclude data blocks (for e.g. ARM)
      if @mc_model.infeasible?(block)
        @mc_model.add_infeasible_block_constraint(block)
        next
      end
      @mc_model.add_block_constraint(block)
<<<<<<< HEAD
      if @options.mbb_variables
        @mc_model.add_block(block)
      end
=======
      @mc_model.add_block(block) if @options.mbb_variables
>>>>>>> 2164c025
    end

    # Return number of added basic blocks
    mf_function.blocks.length
  end

  ################################################################
  # Function Calls
  ################################################################
  def add_calls_in_function(mf_function, forbidden_targets=nil)
    mf_function.blocks.each do |block|
      add_calls_in_block(block, forbidden_targets)
    end
  end

<<<<<<< HEAD
  def add_calls_in_block(mbb, forbidden_targets=nil)
    forbidden_targets = Set.new(forbidden_targets || [])
=======
  def add_calls_in_block(mbb)
    return if @mc_model.infeasible?(mbb)
>>>>>>> 2164c025
    mbb.callsites.each do |cs|
      call_targets = @mc_model.calltargets(cs)
      call_targets -= forbidden_targets

      current_call_edges = @mc_model.add_callsite(cs, call_targets)
      current_call_edges.each do |ce|
        ce.static_context = cs.function
        @mf_function_callers[ce.target].push(ce)
      end
      @call_edges += current_call_edges
    end
  end

  def add_global_call_constraints
    @mf_function_callers.each do |f,ces|
      @mc_model.add_function_constraint(f, ces)
    end
  end

  # Build basic IPET Structure, when a GCFG is present
<<<<<<< HEAD
  # TODO: all references to gcfg need to be renamed to stg
  # (all states are present in this structure, nothing is grouped by next ABB)
  def build_gcfg(gcfg, flowfacts, opts={ :mbb_variables =>  false }, &cost_block)
    # TODO WCEC: we ignore modelling of function calls for now! (duplication discriminating power states necessary)

    assert("IPETBuilder#build called twice") { ! @entry }
    @call_edges = []
    @mf_function_callers = Hash.new {|hsh, key| hsh[key] = [] }
    @options.mbb_variables = opts[:mbb_variables]

    # build refinement to prune infeasible blocks and calls
    build_refinement(gcfg, flowfacts)

    # For each function and each ABB we collect the nodes that activate it.
    abb_to_nodes = Hash.new {|hsh, key| hsh[key] = [] }
    function_to_nodes = Hash.new {|hsh, key| hsh[key] = [] }

    # 1. Pass over all states to create the super structure
    #    1.1 Add frequency variables
    #    1.2 Add edge variables for the Node->Node structure
    #    1.3 Collect activated artifacts
    gcfg.nodes.each do |node|
      # 1.1
      # the frequency_variable is necessary for flowfacts
      # (to have a fully qualified name)
      if node.frequency_variable
        @ilp.add_variable(node.frequency_variable, :gcfg)
      end
=======
  def build_gcfg(entry, flowfacts, opts, cost_block)
    # Super Structure: set of reachable ABBs
    abbs = Set.new
    # WITH BLOCK => Default value []
    abb_outgoing_edge = Hash.new { |hsh, key| hsh[key] = [] }
    reachable_set(entry['gcfg']) do |node|
      abb = node.abb
      abbs.add(abb)

      # Every Super-structure edge has a variable
      @gcfg_model.each_gcfg_edge(node) do |ipet_edge|
        @ilp.add_variable(ipet_edge, :gcfg)

        # Every GCFG Edge is also a flow between two machine blocks
        unless @options.ignore_instruction_timing
          source_block = ipet_edge.source.abb.get_region(:dst).exit_node
          if ipet_edge.target == :exit
            target_block = :exit
          else
            target_block = ipet_edge.target.abb.get_region(:dst).entry_node
          end
          cost = cost_block.call(ipet_edge)

          @ilp.add_cost(ipet_edge, cost)
>>>>>>> 2164c025

      # 1.2 Every Super-structure edge has a variable
      @gcfg_model.each_edge(node) { |ipet_edge, level|
        @ilp.add_variable(ipet_edge, :gcfg)
        edge_cost = @gcfg_model.edge_costs(ipet_edge, cost_block)
        ipet_edge.static_context = node.abb if node.abb
        @ilp.add_cost(ipet_edge, edge_cost)
        debug(@options, :ipet_global) { "Added edge #{ipet_edge} with cost #{edge_cost}" }
        # Override Incoming Edges for Superstructure blocks. This is
        # required for loop flowfacts on the global level.
        if not ipet_edge.target.kind_of?(Symbol) and ipet_edge.target.abb and ipet_edge.source.abb and
          not ipet_edge.target.microstructure and level == :local
          target_bb = ipet_edge.target.abb.get_region(:dst).entry_node
          @mc_model.sum_incoming_override[target_bb].push(ipet_edge)
        end

<<<<<<< HEAD
      }
=======
        end
      end
      @gcfg_model.add_block_constraint(node)
      node.successors
    end
>>>>>>> 2164c025

      # 1.3 Collect activated artifacts
      # TODO: WCEC abb_to_nodes { (ABB0,0) => [S0, S1], (ABB1, 1) => [S2]}
      # tuple of abb and power state to stg-states
      abb_to_nodes[node.abb].push(node) if node.abb
      function_to_nodes[node.function].push(node) if node.function

<<<<<<< HEAD
      # TODO: maybe we need to remove duplicate devices ([0], [1], [0]) here!
      # abb_to_power_states[node.abb].push(node.devices)
    end

    # 2. Connect the super structure connections
    gcfg.nodes.each do |node|
      @gcfg_model.add_node_constraint(node)
    end

    ## After all node constraints
    # 2.1 Add entry and basic loop constraints
    @gcfg_model.add_entry_constraint(gcfg)
    @gcfg_model.add_loop_contraints(gcfg)

    #################################################
    ## The ABB Super Structure is now fully in place.

    # 3. Put the executed objects into place
    #    3.1 All ABBs from nodes that are _not_ marked as microstructure
    #    3.2 Collect functions called from the superstructure ABBs
    #    3.3 Collect functions called from GCFG nodes
    #    3.4 Add functions
    full_mfs = Set.new    ## To be added
    gcfg_mfs = Set.new
    gcfg_mbbs = Set.new
    toplevel_abb_count = 0 # statistics

    abb_to_nodes.each { |abb, nodes|
      # 3.1 All ABBs from nodes that are _not_ marked as microstructure
      microstructure = nodes.map { |x| x.microstructure }
      next if microstructure.all?
      assert("Microstructure state of #{abb} is inconsistent") { not microstructure.any? }
      toplevel_abb_count += 1

      # Add blocks within the ABB
      # TODO WCEC: give add_abb_contents the STG nodes
      # TODO WCEC: implement duplication for each power state
      basic_blocks, abb_freq = @gcfg_model.add_abb_contents(gcfg,
                                                            abb_to_power_states,
                                                            abb,
                                                            cost_block)

      # ABB Freq is the list of edges that have ABB.entry_node as source
      # If this node has an ABB attached, the block frequency of the
      region = abb.get_region(:dst)
      # abb_freq: the number of edges (addition of states in list) how often the ABB is visited
      # override: cut last mbb in abb (avoid flow to successors)
      @mc_model.block_frequency_override[region.entry_node] = abb_freq
      if region.entry_node != region.exit_node
        @mc_model.block_frequency_override[region.exit_node] = abb_freq
      end
      debug(@options, :ipet_global) { "Added contents: #{abb} (#{basic_blocks} blocks)" }

      gcfg_mfs.add(abb.function)

      # 3.2 What functions are called from this ABB?
      region.nodes.each { |bb|
        gcfg_mbbs.add(bb)
        bb.callsites.each { |cs|
          next if @mc_model.infeasible?(cs.block)
          @mc_model.calltargets(cs).each { |f|
            assert("calltargets(cs) is nil") { ! f.nil? }
            full_mfs += get_functions_reachable_from_function(f)
          }
        }
      }
    }
    # 3.3 Collect functions called from GCFG nodes
    function_to_nodes.each { |mf, nodes|
      microstructure = nodes.map { |x| x.microstructure }
      next if microstructure.all?
      assert("Microstructure state of #{mf} is inconsistent") { not microstructure.any? }
      full_mfs += get_functions_reachable_from_function(mf)
    }
=======
    # Super Structure: set of reachable machine basic blocks
    abb_mbbs = []
    gcfg_mfs = Set.new # Tracks all functions the super structure is working on
    abbs.each do |abb|
      # ABB belongs to function
      gcfg_mfs.add(abb.function)

      abb_mbbs += abb.get_region(:dst).nodes
      # Add inner structure of ABB
      build_gcfg_abb(abb, abb_outgoing_edge[abb], flowfacts, opts, cost_block)
    end

    # Super Structure: what functions are activated from the super structure?
    abb_mfs = Set.new
    abb_mbbs.each do |bb|
      bb.callsites.each do |cs|
        next if @mc_model.infeasible?(cs.block)
        @mc_model.calltargets(cs).each do |f|
          assert("calltargets(cs) is nil") { !f.nil? }
          funcs = get_functions_reachable_from_function(f)
          abb_mfs += get_functions_reachable_from_function(f)
        end
      end
    end
>>>>>>> 2164c025

    ## Interlude: Sanity Check: No function that is called from the
    ## superstructure can be a ABB function
    assert("Functions #{(full_mfs & gcfg_mfs).to_a} part of superstructure and called function") {
      (full_mfs & gcfg_mfs).length == 0
    }

    # 3.4 Add functions
    full_mfs.each do |mf|
      basic_blocks = add_function_with_blocks(mf, cost_block)
      debug(@options, :ipet_global) { "Added contents: #{mf} (#{basic_blocks} blocks)" }
    end

    ##############################################
    # All structures/objects/functions are in place

    # 4. Connect the node frequencies to the underlying object
    #    4.1 to ABB frequencies
    #    4.2 to function frequencies
    abb_to_nodes.each {|abb, nodes|
      mc_entry_block = abb.get_region(:dst).entry_node
      lhs = @mc_model.block_frequency(mc_entry_block)
      # the folowing creates SOSs:
      rhs = @gcfg_model.flow_into_abb(abb, nodes)

      @ilp.add_variable(abb, :gcfg)
      @gcfg_model.assert_equal(lhs, rhs, "abb_influx_#{abb.qname}", :gcfg)

      # set abb frequency to 1
      @gcfg_model.assert_equal(lhs, [[abb, 1]], "abb_#{abb.qname}", :gcfg)
      if abb.frequency_variable
        @ilp.add_variable(abb.frequency_variable, :gcfg)
        @gcfg_model.assert_equal([[abb.frequency_variable, 1]],
                                 [[abb, 1]],
                                 "abb_copy_to_var_#{abb.qname}", :gcfg)
      end
    }
    #    4.2 to function frequencies
    # (happens in our case for IRQs: function entry is ABB entry)
    function_to_nodes.each {|mf, nodes|
      mc_entry_block = mf.entry_block
      lhs = @mc_model.block_frequency(mc_entry_block)
      rhs = @gcfg_model.flow_into_abb(mf, nodes)
      @gcfg_model.assert_equal(lhs, rhs, "abb_influx_#{mf.qname}", :gcfg)
    }


    # 5. Add missing super-structure connections
    #    5.1 Calls from embedded functions
    #    5.2 Calls from super-structure ABBs
    #    5.3 Add call constraints
    #    5.4 Global timimg variable

    full_mfs.each do |mf|
      add_calls_in_function(mf, forbidden = gcfg_mfs)
    end
    #    5.2 Calls from super-structure ABBs
    gcfg_mbbs.each do |bb|
      add_calls_in_block(bb)
    end
    #    5.3 Add call constraints
    add_global_call_constraints()

    #    5.4 Global timimg variable
    @gcfg_model.add_total_time_variable


<<<<<<< HEAD
    flowfacts.each { |ff|
      debug(@options, :ipet) { "adding flowfact #{ff}" }
      add_flowfact(ff)
    }

    if not @options.wcec
      statistics("WCA",
                 "gcfg nodes" => gcfg.nodes.length,
                 "gcfg transitions" => gcfg.nodes.inject(0) {|acc, n| acc + n.successors.length},
                 "abbs toplevel" => toplevel_abb_count,
                 "abbs microstructure" => abb_to_nodes.length - toplevel_abb_count
                 ) if @options.stats
     end


    die("Bitcode contraints are not implemented yet") if @bc_model
  end


  # IPET Structure for WCEC
  # @param the complete STG (no state fragments)
  # @param {abb => wcet} AND {node => wcet} in ONE hash
  #        abb => wcet: WCET for non-interrupt blocks
  #        node=> wcet: WCET of ISR activation collapsed into the irq_entry node
  #                     All nodes that are within the ISR activation are microstructural
  # @param flowfacts
  def build_wcec_analysis(gcfg, wcet, flowfacts)
    assert("IPETBuilder#build called twice") { ! @entry }

    # For each function and each ABB we collect the nodes that activate it.
    abb_to_nodes = Hash.new {|hsh, key| hsh[key] = [] }
    function_to_nodes = Hash.new {|hsh, key| hsh[key] = [] }

    # the multiplication with 3.3V needs to be done done later on
    baseline_index = gcfg.device_list.length
    gcfg.device_list.push(
      {"energy_stay_off" => 10, # 10mA
       "energy_stay_on"  => 8,
       "energy_turn_off" => 0,
       "energy_turn_on"  => 0,
       "index"           => baseline_index,
       "name"=>"Baseline"
      }
    )
    # 0. setup mapping abb_to_power_states
    gcfg.nodes.each do |node|
      node.devices.push(baseline_index)
      abb_to_power_states[node.abb].add(node.devices)
    end

    # 1. Pass over all states to create the super structure
    #    1.1 Add frequency variables
    #    1.2 Add edge variables for the Node->Node structure
    #    1.3 Collect activated artifacts
    gcfg.nodes.each do |node|
      # 1.1 the frequency_variable is necessary for flowfacts
      # (to have a fully qualified name)
      if node.frequency_variable
        @ilp.add_variable(node.frequency_variable, :gcfg)
      end

      # 1.2 Every Super-structure edge has a variable
      @gcfg_model.each_edge(node) { |ipet_edge, level|
        @ilp.add_variable(ipet_edge, :gcfg)
      }

      # 1.3 Collect activated artifacts
      abb_to_nodes[node.abb].push(node) if node.abb
      function_to_nodes[node.function].push(node) if node.function
    end

    # 2. Connect the super structure connections
    gcfg.nodes.each do |node|
      node_freq = @gcfg_model.add_node_constraint(node)

      # Add Turn-On and Turn-off costs to the State->State edges
      node_freq.each do |edge, _|
        next if edge.source.kind_of?(Symbol) or edge.target.kind_of?(Symbol)
        gcfg.device_list.each do |device|
          before = edge.source.devices.member?(device['index'])
          after = edge.target.devices.member?(device['index'])
          if before and not after
            @ilp.add_cost(edge, device['energy_turn_off'])
          end
          if not before and after
            @ilp.add_cost(edge, device['energy_turn_on'])
          end
        end

      end
      @ilp.add_variable(node)
      # node_freq is a factored cost list of IPETEdges ([[edge1, 1], [edge2, 1]]
      @gcfg_model.assert_equal(node_freq, [[node, 1]], "node_freq_#{node.to_s}", :gcfg)
    end

    ## After all node constraints
    # 2.1 Add entry and basic loop constraints
    @gcfg_model.add_entry_constraint(gcfg)
    @gcfg_model.add_loop_contraints(gcfg)

    # 2.2 Sanitiy Chack
    toplevel_abb_count = 0 # statistics
    abb_to_nodes.each { |abb, nodes|
      # 2.3 All ABBs from nodes that are _not_ marked as microstructure
      microstructure = nodes.map { |x| x.microstructure }
      next if microstructure.all?
      assert("Microstructure state of #{abb} is inconsistent") { not microstructure.any? }
      toplevel_abb_count += 1
    }

    ##############################################
    # All structures/objects/functions are in place
    # 4. Connect the node frequencies to the underlying object
    #    4.1 to ABB frequencies
    #    4.2 to function frequencies

    # Get the maximum power consumption per cycle for a given device list
    def power_consumption(gcfg, power_state)
      ret = 0
      label = []
      gcfg.device_list.each do |device|
        if power_state.member?(device['index'])
          ret += device['energy_stay_on']
          label.push(device['name'])
        else
          ret += device['energy_stay_off']
        end
      end
      [ret, label.sort.join(",")]
    end

    # Add the power consumptions
    abb_to_nodes.each {|abb, nodes|
      @ilp.add_variable(abb, :gcfg)

      # The ABB frquency is distributed over many powerstates
      abb_lhs = []

      abb_to_power_states[abb].each do |power_state|
        per_cycle, label = power_consumption(gcfg, power_state)
        power_state_nodes = nodes.select { |n| n.devices == power_state }

        abb_in_power_state = [abb, label]
        @ilp.add_variable(abb_in_power_state)

        rhs = @gcfg_model.flow_into_abb(abb, power_state_nodes, label)
        @gcfg_model.assert_equal([[abb_in_power_state, 1]], rhs,
                                 "abb_influx_#{label}_#{abb.qname}", :gcfg)


        abb_lhs.push([abb_in_power_state, 1])

        # If an ABB is an microstructural ABB, we do not add a cost
        if wcet.member?(abb)
          time, _ = wcet[abb]
          abb_energy = time * per_cycle

          @ilp.add_cost(abb_in_power_state, abb_energy)
          debug(@options, :ipet_global) { "Added #{abb_in_power_state} with cost #{abb_energy}" }
        else
          debug(@options, :ipet_global) { "Added #{abb_in_power_state} without cost" }
        end
      end

      # All SSTG nodes
      nodes.each do |node|
        next unless wcet.member?(node)
        assert ("Only IRQ Entry nodes can have a WCET") { node.isr_entry? }
        # FIXME Power consumption for IRQ. We execute the ISR with the highest power configuration
        time, power_states = wcet[node]
        # For an IRQ we use the maximal power consumption of all blocks in the interruption
        per_cycle, label = [0, ""]
        power_states.each do |power_state|
          a, b = power_consumption(gcfg, power_state)
          if a > per_cycle
            per_cycle, label = [a, b]
          end
        end
        debug(@options, :ipet_global) { "IRQ state #{node} use per_cycle=#{per_cycle} #{label}" }

        @ilp.add_cost(node, time * per_cycle)
      end


      # set abb factor to 1 (ride-hand side constraint)
      # left hand side is all incoming flow to abb on all possible power states
      @gcfg_model.assert_equal(abb_lhs, [[abb, 1]], "abb_#{abb.qname}", :gcfg)
      if abb.frequency_variable
        @ilp.add_variable(abb.frequency_variable, :gcfg)
        @gcfg_model.assert_equal([[abb.frequency_variable, 1]],
                                 [[abb, 1]],
                                 "abb_copy_to_var_#{abb.qname}", :gcfg)
      end
    }
    # 4.2 to function frequencies
    # (happens in our case for IRQs: function entry is ABB entry)
    assert("Should not happen") {function_to_nodes.length == 0}


    # 5.4 Global timimg variable from WCET (NOT ENERGY COSTS)
    wcet_times = Hash.new
    wcet.each { |var, data| wcet_times[var] = data[0] }
    @gcfg_model.add_total_time_variable(wcet_times)


    flowfacts.each { |ff|
      debug(@options, :ipet) { "adding flowfact #{ff}" }
      add_flowfact(ff)
    }

#    statistics("WCA",
#               "gcfg nodes" => gcfg.nodes.length,
#               "gcfg transitions" => gcfg.nodes.inject(0) {|acc, n| acc + n.successors.length},
#               "abbs toplevel" => toplevel_abb_count,
#               "abbs microstructure" => abb_to_nodes.length - toplevel_abb_count
#               ) if @options.stats


    die("Bitcode contraints are not implemented yet") if @bc_model
 end
=======
    assert("Function calls are not allowed into the super structure") do
      (abb_mfs & gcfg_mfs).empty?
    end

    add_global_call_constraints

    die("Bitcode contraints are not implemented yet") if @bc_model
  end

  def build_gcfg_abb(abb, outgoing_abb_flux, _flowfacts, _opts, cost_block)
    # Restrict the influx of our ABB Region
    region = abb.get_region(:dst)

    # Add all edges within the ABB
    edges = {}
    region.nodes.each do |bb|
      edges[bb] = { in: [], out: [] }
    end
    edges[:exit] = { in: [], out: [] }

    @mc_model.each_intra_abb_edge(abb) do |ipet_edge|
      @ilp.add_variable(ipet_edge)
      unless @options.ignore_instruction_timing
        cost = cost_block.call(ipet_edge)
        @ilp.add_cost(ipet_edge, cost)
      end
      # Collect edges
      edges[ipet_edge.source][:out].push(ipet_edge)
      edges[ipet_edge.target][:in].push(ipet_edge)
    end
    # The first block is activated as often, as the ABB is left
    edges[region.entry_node][:in] = outgoing_abb_flux
    edges.each do |bb, e|
      next if bb == :exit
      incoming = e[:in].map { |x| [x, 1] }
      outgoing = e[:out].map { |x| [x, -1] }
      ilp.add_constraint(incoming + outgoing, "equal", 0,
                         "abb_flux_#{bb.qname}", :structural)

      # Override the incoming and outgoing frequencies
      @mc_model.sum_incoming_override[bb] = e[:in]
      @mc_model.sum_outgoing_override[bb] = e[:out]
    end
  end
>>>>>>> 2164c025

  #
  # Add flowfacts
  #
  def add_flowfact(ff, tag = :flowfact)
<<<<<<< HEAD
    model = {'machinecode'=> @mc_model, 'bitcode'=> @bc_model, 'gcfg'=> @gcfg_model}[ff.level]
    raise Exception.new("IPETBuilder#add_flowfact: cannot add bitcode flowfact without using relation graph") unless model
=======
    model = ff.level == "machinecode" ? @mc_model : @bc_model
    raise Exception, "IPETBuilder#add_flowfact: cannot add bitcode flowfact without using relation graph" unless model
>>>>>>> 2164c025
    unless ff.rhs.constant?
      warn("IPETBuilder#add_flowfact: cannot add flowfact with symbolic RHS to IPET: #{ff}")
      return false
    end
    if ff.level == "bitcode"
      begin
        ff = replace_markers(ff)
      rescue Exception => ex
        warn("IPETBuilder#add_flowact: failed to replace markers: #{ex}")
        return false
      end
    end
<<<<<<< HEAD
    lhs, rhs = [], []
    operator = ff.op
    const = 0

    ff.lhs.each { |term|
=======
    lhs, rhs = [], ff.rhs.to_i
    ff.lhs.each do |term|
>>>>>>> 2164c025
      unless term.context.empty?
        warn("IPETBuilder#add_flowfact: context sensitive program points not supported: #{ff}")
        return false
      end

      if term.programpoint.kind_of?(Function)
        lhs += model.function_frequency(term.programpoint, term.factor)
      elsif term.programpoint.kind_of?(Block)
        lhs += model.block_frequency(term.programpoint, term.factor)
      elsif term.programpoint.kind_of?(Edge)
        lhs += model.edge_frequency(term.programpoint, term.factor)
      elsif term.programpoint.kind_of?(ConstantProgramPoint)
        # Constant Program Points can be used without declaration.
        # They are used as mere constant within the flowfact
        # expression. They are not eliminated in the flowfact transformation.
        pp = term.programpoint
        if not @ilp.has_variable?(pp)
          @ilp.add_variable(pp)
          @ilp.add_constraint([[pp, 1]], "equal", pp.value, pp.qname, :constant)
        end
        lhs += [[pp, term.factor]]
      elsif term.programpoint.kind_of?(FrequencyVariable)
        lhs += [[term.programpoint, term.factor]]
      elsif term.programpoint.kind_of?(Instruction)
        # XXX: exclusively used in refinement for now
        warn("IPETBuilder#add_flowfact: references instruction, not block or edge: #{ff}")
        return false
      else
        raise Exception, "IPETBuilder#add_flowfact: Unknown programpoint type: #{term.programpoint.class}"
      end
    end
    scope = ff.scope
    unless scope.context.empty?
      warn("IPETBUilder#add_flowfact: context sensitive scopes not supported: #{ff}")
      return false
    end
    if scope.programpoint.kind_of?(Function)
      rhs += model.function_frequency(scope.programpoint, -ff.rhs.to_i)
    elsif scope.programpoint.kind_of?(Block)
      lhs += model.block_frequency(scope.programpoint, -ff.rhs.to_i)
    elsif scope.programpoint.kind_of?(Loop)
      rhs += model.sum_loop_entry(scope.programpoint, -ff.rhs.to_i)
    elsif scope.programpoint.kind_of?(GlobalProgramPoint)
      rhs += model.global_program_point(scope.programpoint, -1)
    else
      raise Exception, "IPETBuilder#add_flowfact: Unknown scope type: #{scope.programpoint.class}"
    end

    begin
<<<<<<< HEAD
      name = "ff_#{@ffcount+=1}"
      # Additional Flow Fact Transformations: Minimal/Maximal Interarrival Time
      if ff.op.end_with?("interarrival-time")
        # The Interarrival time is the right hand side constant
        iat = ff.rhs.to_i
        maximal = {"maximal-interarrival-time"=>true,
                   "minimal-interarrival-time"=> false}[ff.op]
        # The LHS for arrival times are arrival counts, therefore, we
        # multiply them with the interrarrival time. For MAXIAT we
        # need the negative sum:
        # K * vec(LHS) - SPAN <= K  (MINIAT)
        # SPAN - K * vec(LHS) <= K  (MAXIAT)

        lhs = lhs.map {|v, f| [v, (maximal ? -iat : iat) * f]}
        rhs = rhs.map {|v, f| [v, (maximal ? -1   : 1  ) * f]}
        debug(@options, :ipet_global) {"#{maximal ? "Maximal" : "Minimal"} IAT: #{lhs+rhs} <= #{const}" }
        operator = 'less-equal'
        const += maximal ? 0 : iat
      end
      ilp.add_constraint(lhs + rhs, operator, const, name, tag)
=======
      name = "ff_#{@ffcount += 1}"
      ilp.add_constraint(lhs, ff.op, 0, name, tag)
>>>>>>> 2164c025
      name
    rescue UnknownVariableException => detail
      debug(@options,:transform, :ipet, :ipet_global) {
        " ... skipped constraint: #{detail} "
      }
    end
  end

  # build the control-flow refinement (which provides additional
  # flow information used to prune the callgraph/CFG)
  def build_refinement(gcfg_or_hash, ffs)
    @refinement = {}
<<<<<<< HEAD

    entry = gcfg_or_hash.kind_of?(Hash) ? gcfg_or_hash: gcfg_or_hash.get_entry

    entry.each { |level,functions|
      cfr = ControlFlowRefinement.new(functions[0], level)
      ffs.each { |ff|
=======
    entry.each do |level,function|
      cfr = ControlFlowRefinement.new(function, level)
      ffs.each do |ff|
>>>>>>> 2164c025
        next if ff.level != level
        cfr.add_flowfact(ff)
      end
      @refinement[level] = cfr
    end
  end

private

  # add variables for bitcode basic blocks and relation graph
  # (only if relation graph is available)
  def add_bitcode_variables(machine_function)
    return unless @pml.relation_graphs.has_named?(machine_function.name, :dst)
    rg = @pml.relation_graphs.by_name(machine_function.name, :dst)
    return unless rg.accept?(@options)
    bitcode_function = rg.get_function(:src)
    @bc_model.each_edge(bitcode_function) do |edge|
      @ilp.add_variable(edge, :bitcode)
    end
    each_relation_edge(rg) do |edge|
      @ilp.add_variable(edge, :relationgraph)
    end
    # record markers
    bitcode_function.blocks.each do |bb|
      bb.instructions.each do |i|
        (@markers[i.marker] ||= []).push(i) if i.marker
      end
    end
  end

  # replace markers by instructions
  def replace_markers(ff)
    new_lhs = TermList.new([])
    ff.lhs.each do |term|
        if term.programpoint.kind_of?(Marker)
          factor = term.factor
          unless @markers[term.programpoint.name]
            raise Exception, "No instructions corresponding to marker #{term.programpoint.name.inspect}"
          end
          @markers[term.programpoint.name].each do |instruction|
              new_lhs.push(Term.new(instruction.block, factor))
            end
        else
          new_lhs.push(term)
        end
      end
    FlowFact.new(ff.scope, new_lhs, ff.op, ff.rhs, ff.attributes)
  end

  # add constraints for bitcode basic blocks and relation graph
  # (only if relation graph is available)
  def add_bitcode_constraints(machine_function)
    return unless @pml.relation_graphs.has_named?(machine_function.name, :dst)
    rg = @pml.relation_graphs.by_name(machine_function.name, :dst)
    return unless rg.accept?(@options)

    bitcode_function = rg.get_function(:src)
    bitcode_function.blocks.each do |block|
      @bc_model.add_block_constraint(block)
    end
    # Our LCTES 2013 paper describes 5 sets of constraints referenced below
    # map from src/dst edge to set of corresponding relation edges (constraint set (3) and (4))
    rg_edges_of_edge = { src: {}, dst: {} }
    # map from progress node to set of outgoing src/dst edges (constraint set (5))
    rg_progress_edges = {}
    each_relation_edge(rg) do |edge|
      rg_level = relation_graph_level(edge.level.to_s)
      source_block = edge.source.get_block(rg_level)
      target_block = edge.target.type == :exit ? :exit : edge.target.get_block(rg_level)

      assert("Bad RG: #{edge}") { source_block && target_block }
      # (3),(4)
      (rg_edges_of_edge[rg_level][IPETEdge.new(source_block,target_block,edge.level)] ||= []).push(edge)
      # (5)
      if edge.source.type == :entry || edge.source.type == :progress
        rg_progress_edges[edge.source] ||= { src: [], dst: [] }
        rg_progress_edges[edge.source][rg_level].push(edge)
      end
    end
    # (3),(4)
    rg_edges_of_edge.each do |_level,edgemap|
      edgemap.each do |edge,rg_edges|
        lhs = rg_edges.map { |rge| [rge,1] } + [[edge,-1]]
        @ilp.add_constraint(lhs, "equal", 0, "rg_edge_#{edge.qname}", :structural)
      end
    end
    # (5)
    rg_progress_edges.each do |progress_node, edges|
      lhs = edges[:src].map { |e| [e,1] } + edges[:dst].map { |e| [e,-1] }
      @ilp.add_constraint(lhs, "equal", 0, "rg_progress_#{progress_node.qname}", :structural)
    end
  end

  # return all relation-graph edges
  def each_relation_edge(rg)
    rg.nodes.each do |node|
      [:src,:dst].each do |rg_level|
        next unless node.get_block(rg_level)
        node.successors(rg_level).each do |node2|
          yield IPETEdge.new(node,node2,pml_level(rg_level)) if node2.type == :exit || node2.get_block(rg_level)
        end
      end
    end
  end
end # IPETModel

end # module PML<|MERGE_RESOLUTION|>--- conflicted
+++ resolved
@@ -146,7 +146,6 @@
 
   def initialize(edge_source, edge_target, level, power_state = nil)
     @source,@target,@level = edge_source, edge_target, level.to_sym
-<<<<<<< HEAD
     @power_state = nil
     arrow = {:bitcode => "~>", :machinecode => "->", :gcfg=>"+>"}[@level]
     fname, tname = [@source, @target].map {|n|
@@ -155,10 +154,7 @@
     @qname = "#{fname}#{arrow}#{tname}||#{power_state}"
     # The context is a object that has a static_context attribute (e.g., an Atomic Basic Block)
     @static_context = nil
-=======
-    arrow = { bitcode: "~>", machinecode: "->", gcfg: "+>" }[@level]
-    @qname = "#{@source.qname}#{arrow}#{:exit == @target ? 'exit' : @target.qname}"
->>>>>>> 2164c025
+    assert ("Not a real GCFG edge #{self}") { gcfg_edge? } if @level == :gcfg
   end
 
   def backedge?
@@ -174,23 +170,15 @@
   end
 
   def cfg_edge?
-<<<<<<< HEAD
-=======
-    return true if source.kind_of?(GCFGNode) && (target == :exit || target.kind_of?(GCFGNode))
->>>>>>> 2164c025
     return false unless source.kind_of?(Block)
     return false unless :exit == target || target.kind_of?(Block)
     true
   end
-<<<<<<< HEAD
   def gcfg_edge?
-    if source.kind_of?(GCFGNode) and (target == :exit || target.kind_of?(GCFGNode))
+    if (source == :entry || source.kind_of?(GCFGNode)) and (target == :exit || target.kind_of?(GCFGNode))
       return true
     end
   end
-=======
-
->>>>>>> 2164c025
   # function of source
   def function
     source.function
@@ -200,14 +188,10 @@
     assert("IPETEdge#cfg_edge: not a edge between blocks") { cfg_edge? }
     :exit == target ? source.edge_to_exit : source.edge_to(target)
   end
-<<<<<<< HEAD
   def gcfg_edge
-    assert("IPETEdge#cfg_edge: not a edge between blocks") { gcfg_edge? }
+    assert("IPETEdge#cfg_edge: not a edge between blocks #{self}") { gcfg_edge? }
     (:exit == target) ? source.edge_to_exit : source.edge_to(target)
   end
-=======
-
->>>>>>> 2164c025
   def call_edge?
     source.kind_of?(Instruction) || target.kind_of?(Function)
   end
@@ -215,7 +199,6 @@
   def relation_graph_edge?
     source.kind_of?(RelationNode) || target.kind_of?(RelationNode)
   end
-<<<<<<< HEAD
   def static_context(key = nil)
     return @static_context.static_context[key] if @static_context and key
     return @static_context.static_context if @static_context
@@ -229,8 +212,6 @@
     end
 
   end
-=======
->>>>>>> 2164c025
 
   def to_s
     arrow = { bitcode: "~>", machinecode: "->", gcfg: "+>" }[@level]
@@ -384,16 +365,12 @@
     block_frequency(function.blocks.first, factor)
   end
 
-<<<<<<< HEAD
   def block_frequency(block, factor=1)
     # if end of ABB => override exists => cut mbb successors
     # this means that the outgoing frequency is zero (factor: +1/-1 => 0)
     if @block_frequency_override.has_key?(block)
       return @block_frequency_override[block].map {|e| [e, factor] }
     end
-=======
-  def block_frequency(block, factor = 1)
->>>>>>> 2164c025
     if block.successors.empty? # return exit edge
       [[IPETEdge.new(block,:exit,level),factor]]
     else
@@ -405,30 +382,19 @@
     [[IPETEdge.new(edge.source, edge.target ? edge.target : :exit, level), factor]]
   end
 
-<<<<<<< HEAD
   def sum_incoming(block, factor=1)
     if @sum_incoming_override.has_key?(block)
       return @sum_incoming_override[block].map {|e| [e, factor] }
     end
-    block.predecessors.map { |pred|
-=======
-  def sum_incoming(block, factor = 1)
-    return @sum_incoming_override[block].map { |e| [e, factor] } if @sum_incoming_override[block]
     block.predecessors.map do |pred|
->>>>>>> 2164c025
       [IPETEdge.new(pred,block,level), factor]
     end
   end
 
-<<<<<<< HEAD
   def sum_outgoing(block, factor=1)
     if @sum_outgoing_override.has_key?(block)
       return @sum_outgoing_override[block].map {|e| [e, factor] }
     end
-=======
-  def sum_outgoing(block, factor = 1)
-    return @sum_outgoing_override[block].map { |e| [e, factor] } if @sum_outgoing_override[block]
->>>>>>> 2164c025
 
     block.successors.map do |succ|
       [IPETEdge.new(block,succ,level), factor]
@@ -480,7 +446,6 @@
     if gcfg_node.is_sink
       yield [IPETEdge.new(gcfg_node,:exit,:gcfg), :global]
     end
-<<<<<<< HEAD
   end
   def edge_costs(gcfg_ipet_edge, cost_block)
     # Costs for the Edge between two GCFG Nodes
@@ -581,16 +546,12 @@
     }
 
     outgoing
-=======
-    yield IPETEdge.new(gcfg_edge,:exit,level) if gcfg_edge.may_return?
->>>>>>> 2164c025
   end
 
   def each_intra_abb_edge(abb)
     region = abb.get_region(:dst)
     region.nodes.each do |mbb|
       # Followup Blocks within
-<<<<<<< HEAD
       mbb.successors.each {|mbb2|
         if mbb == region.exit_node and mbb2 == region.exit_node
           next
@@ -601,12 +562,7 @@
       }
       if mbb == region.exit_node
         yield IPETEdge.new(mbb, :exit, :machinecode)
-=======
-      mbb.successors.each do |mbb2|
-        yield IPETEdge.new(mbb, mbb2, level) if region.nodes.member?(mbb2)
->>>>>>> 2164c025
-      end
-      yield IPETEdge.new(mbb, :exit, level) if mbb == region.exit_node
+      end
     end
   end
 
@@ -775,10 +731,6 @@
       @pml_level = { src: 'bitcode', dst: 'machinecode' }
       @relation_graph_level = { 'bitcode' => :src, 'machinecode' => :dst }
     end
-<<<<<<< HEAD
-=======
-    @gcfg_model = IPETModel.new(self, @ilp, 'gcfg') if options.gcfg_analysis
->>>>>>> 2164c025
 
     @ffcount = 0
     @pml, @options = pml, options
@@ -925,7 +877,6 @@
 
   # Build basic IPET structure.
   # yields basic blocks, so the caller can compute their cost
-<<<<<<< HEAD
   # This Function is only used in the flow fact transformation
   # entry = {'machinecode'=> foo/1, 'bitcode'=> foo}
   def build(entry, flowfacts, opts = { :mbb_variables =>  false }, &cost_block)
@@ -934,14 +885,6 @@
     @markers = {}
     @call_edges = []
     @mf_function_callers = Hash.new {|hsh, key| hsh[key] = [] }
-=======
-  def build(entry, flowfacts, opts = { mbb_variables: false }, &cost_block)
-    assert("IPETBuilder#build called twice") { !@entry }
-    @entry = entry
-    @markers = {}
-    @call_edges = []
-    @mf_function_callers = {}
->>>>>>> 2164c025
     @options.mbb_variables = opts[:mbb_variables]
 
     # build refinement to prune infeasible blocks and calls
@@ -969,19 +912,11 @@
 
   def add_function_with_blocks(mf_function, cost_block)
     # machinecode variables + cost
-<<<<<<< HEAD
     @mc_model.each_edge(mf_function) do |ipet_edge|
       @ilp.add_variable(ipet_edge, :machinecode)
       if not @options.ignore_instruction_timing
         cost = cost_block.call(ipet_edge)
         @ilp.add_cost(ipet_edge, cost)
-=======
-    @mc_model.each_edge(mf_function) do |edge|
-      @ilp.add_variable(edge, :machinecode)
-      unless @options.ignore_instruction_timing
-        cost = cost_block.call(edge)
-        @ilp.add_cost(edge, cost)
->>>>>>> 2164c025
       end
       ipet_edge.static_context = mf_function
     end
@@ -997,13 +932,7 @@
         next
       end
       @mc_model.add_block_constraint(block)
-<<<<<<< HEAD
-      if @options.mbb_variables
-        @mc_model.add_block(block)
-      end
-=======
       @mc_model.add_block(block) if @options.mbb_variables
->>>>>>> 2164c025
     end
 
     # Return number of added basic blocks
@@ -1019,13 +948,8 @@
     end
   end
 
-<<<<<<< HEAD
   def add_calls_in_block(mbb, forbidden_targets=nil)
     forbidden_targets = Set.new(forbidden_targets || [])
-=======
-  def add_calls_in_block(mbb)
-    return if @mc_model.infeasible?(mbb)
->>>>>>> 2164c025
     mbb.callsites.each do |cs|
       call_targets = @mc_model.calltargets(cs)
       call_targets -= forbidden_targets
@@ -1046,7 +970,6 @@
   end
 
   # Build basic IPET Structure, when a GCFG is present
-<<<<<<< HEAD
   # TODO: all references to gcfg need to be renamed to stg
   # (all states are present in this structure, nothing is grouped by next ABB)
   def build_gcfg(gcfg, flowfacts, opts={ :mbb_variables =>  false }, &cost_block)
@@ -1075,32 +998,6 @@
       if node.frequency_variable
         @ilp.add_variable(node.frequency_variable, :gcfg)
       end
-=======
-  def build_gcfg(entry, flowfacts, opts, cost_block)
-    # Super Structure: set of reachable ABBs
-    abbs = Set.new
-    # WITH BLOCK => Default value []
-    abb_outgoing_edge = Hash.new { |hsh, key| hsh[key] = [] }
-    reachable_set(entry['gcfg']) do |node|
-      abb = node.abb
-      abbs.add(abb)
-
-      # Every Super-structure edge has a variable
-      @gcfg_model.each_gcfg_edge(node) do |ipet_edge|
-        @ilp.add_variable(ipet_edge, :gcfg)
-
-        # Every GCFG Edge is also a flow between two machine blocks
-        unless @options.ignore_instruction_timing
-          source_block = ipet_edge.source.abb.get_region(:dst).exit_node
-          if ipet_edge.target == :exit
-            target_block = :exit
-          else
-            target_block = ipet_edge.target.abb.get_region(:dst).entry_node
-          end
-          cost = cost_block.call(ipet_edge)
-
-          @ilp.add_cost(ipet_edge, cost)
->>>>>>> 2164c025
 
       # 1.2 Every Super-structure edge has a variable
       @gcfg_model.each_edge(node) { |ipet_edge, level|
@@ -1117,15 +1014,7 @@
           @mc_model.sum_incoming_override[target_bb].push(ipet_edge)
         end
 
-<<<<<<< HEAD
       }
-=======
-        end
-      end
-      @gcfg_model.add_block_constraint(node)
-      node.successors
-    end
->>>>>>> 2164c025
 
       # 1.3 Collect activated artifacts
       # TODO: WCEC abb_to_nodes { (ABB0,0) => [S0, S1], (ABB1, 1) => [S2]}
@@ -1133,7 +1022,6 @@
       abb_to_nodes[node.abb].push(node) if node.abb
       function_to_nodes[node.function].push(node) if node.function
 
-<<<<<<< HEAD
       # TODO: maybe we need to remove duplicate devices ([0], [1], [0]) here!
       # abb_to_power_states[node.abb].push(node.devices)
     end
@@ -1208,32 +1096,6 @@
       assert("Microstructure state of #{mf} is inconsistent") { not microstructure.any? }
       full_mfs += get_functions_reachable_from_function(mf)
     }
-=======
-    # Super Structure: set of reachable machine basic blocks
-    abb_mbbs = []
-    gcfg_mfs = Set.new # Tracks all functions the super structure is working on
-    abbs.each do |abb|
-      # ABB belongs to function
-      gcfg_mfs.add(abb.function)
-
-      abb_mbbs += abb.get_region(:dst).nodes
-      # Add inner structure of ABB
-      build_gcfg_abb(abb, abb_outgoing_edge[abb], flowfacts, opts, cost_block)
-    end
-
-    # Super Structure: what functions are activated from the super structure?
-    abb_mfs = Set.new
-    abb_mbbs.each do |bb|
-      bb.callsites.each do |cs|
-        next if @mc_model.infeasible?(cs.block)
-        @mc_model.calltargets(cs).each do |f|
-          assert("calltargets(cs) is nil") { !f.nil? }
-          funcs = get_functions_reachable_from_function(f)
-          abb_mfs += get_functions_reachable_from_function(f)
-        end
-      end
-    end
->>>>>>> 2164c025
 
     ## Interlude: Sanity Check: No function that is called from the
     ## superstructure can be a ABB function
@@ -1301,7 +1163,6 @@
     @gcfg_model.add_total_time_variable
 
 
-<<<<<<< HEAD
     flowfacts.each { |ff|
       debug(@options, :ipet) { "adding flowfact #{ff}" }
       add_flowfact(ff)
@@ -1522,64 +1383,13 @@
 
     die("Bitcode contraints are not implemented yet") if @bc_model
  end
-=======
-    assert("Function calls are not allowed into the super structure") do
-      (abb_mfs & gcfg_mfs).empty?
-    end
-
-    add_global_call_constraints
-
-    die("Bitcode contraints are not implemented yet") if @bc_model
-  end
-
-  def build_gcfg_abb(abb, outgoing_abb_flux, _flowfacts, _opts, cost_block)
-    # Restrict the influx of our ABB Region
-    region = abb.get_region(:dst)
-
-    # Add all edges within the ABB
-    edges = {}
-    region.nodes.each do |bb|
-      edges[bb] = { in: [], out: [] }
-    end
-    edges[:exit] = { in: [], out: [] }
-
-    @mc_model.each_intra_abb_edge(abb) do |ipet_edge|
-      @ilp.add_variable(ipet_edge)
-      unless @options.ignore_instruction_timing
-        cost = cost_block.call(ipet_edge)
-        @ilp.add_cost(ipet_edge, cost)
-      end
-      # Collect edges
-      edges[ipet_edge.source][:out].push(ipet_edge)
-      edges[ipet_edge.target][:in].push(ipet_edge)
-    end
-    # The first block is activated as often, as the ABB is left
-    edges[region.entry_node][:in] = outgoing_abb_flux
-    edges.each do |bb, e|
-      next if bb == :exit
-      incoming = e[:in].map { |x| [x, 1] }
-      outgoing = e[:out].map { |x| [x, -1] }
-      ilp.add_constraint(incoming + outgoing, "equal", 0,
-                         "abb_flux_#{bb.qname}", :structural)
-
-      # Override the incoming and outgoing frequencies
-      @mc_model.sum_incoming_override[bb] = e[:in]
-      @mc_model.sum_outgoing_override[bb] = e[:out]
-    end
-  end
->>>>>>> 2164c025
 
   #
   # Add flowfacts
   #
   def add_flowfact(ff, tag = :flowfact)
-<<<<<<< HEAD
     model = {'machinecode'=> @mc_model, 'bitcode'=> @bc_model, 'gcfg'=> @gcfg_model}[ff.level]
     raise Exception.new("IPETBuilder#add_flowfact: cannot add bitcode flowfact without using relation graph") unless model
-=======
-    model = ff.level == "machinecode" ? @mc_model : @bc_model
-    raise Exception, "IPETBuilder#add_flowfact: cannot add bitcode flowfact without using relation graph" unless model
->>>>>>> 2164c025
     unless ff.rhs.constant?
       warn("IPETBuilder#add_flowfact: cannot add flowfact with symbolic RHS to IPET: #{ff}")
       return false
@@ -1592,16 +1402,11 @@
         return false
       end
     end
-<<<<<<< HEAD
     lhs, rhs = [], []
     operator = ff.op
     const = 0
 
-    ff.lhs.each { |term|
-=======
-    lhs, rhs = [], ff.rhs.to_i
     ff.lhs.each do |term|
->>>>>>> 2164c025
       unless term.context.empty?
         warn("IPETBuilder#add_flowfact: context sensitive program points not supported: #{ff}")
         return false
@@ -1651,7 +1456,6 @@
     end
 
     begin
-<<<<<<< HEAD
       name = "ff_#{@ffcount+=1}"
       # Additional Flow Fact Transformations: Minimal/Maximal Interarrival Time
       if ff.op.end_with?("interarrival-time")
@@ -1672,10 +1476,6 @@
         const += maximal ? 0 : iat
       end
       ilp.add_constraint(lhs + rhs, operator, const, name, tag)
-=======
-      name = "ff_#{@ffcount += 1}"
-      ilp.add_constraint(lhs, ff.op, 0, name, tag)
->>>>>>> 2164c025
       name
     rescue UnknownVariableException => detail
       debug(@options,:transform, :ipet, :ipet_global) {
@@ -1688,18 +1488,12 @@
   # flow information used to prune the callgraph/CFG)
   def build_refinement(gcfg_or_hash, ffs)
     @refinement = {}
-<<<<<<< HEAD
 
     entry = gcfg_or_hash.kind_of?(Hash) ? gcfg_or_hash: gcfg_or_hash.get_entry
 
-    entry.each { |level,functions|
+    entry.each do |level,functions|
       cfr = ControlFlowRefinement.new(functions[0], level)
-      ffs.each { |ff|
-=======
-    entry.each do |level,function|
-      cfr = ControlFlowRefinement.new(function, level)
       ffs.each do |ff|
->>>>>>> 2164c025
         next if ff.level != level
         cfr.add_flowfact(ff)
       end
