--- conflicted
+++ resolved
@@ -381,19 +381,9 @@
     end
   end
 
-<<<<<<< HEAD
   def transform(gcfg, flowfacts, target_level)
     rs, unresolved = gcfg.reachable_functions(target_level)
     target_analysis_entries = gcfg.get_entry[target_level]
-=======
-  def transform(target_analysis_entry, flowfacts, target_level)
-    target_functions = if target_level == "machinecode"
-                         @pml.machine_functions
-                       else
-                         @pml.bitcode_functions
-                       end
-    rs, unresolved = target_functions.reachable_from(target_analysis_entry.name)
->>>>>>> 2164c025
 
     # partition local flow-facts by entry (if possible), rest is transformed in global scope
     flowfacts_by_entry = {}
@@ -409,11 +399,7 @@
         end
         next unless rs.include?(transform_entry)
       end
-<<<<<<< HEAD
-
-=======
       transform_entry ||= target_analysis_entry
->>>>>>> 2164c025
       (flowfacts_by_entry[transform_entry] ||= []).push(ff)
     end
     selected_flowfacts = flowfacts_by_entry.values.flatten(1)
@@ -442,7 +428,6 @@
         ilp = build_model(entries, ffs, use_rg: true).ilp
 
         # If direction up/down, eliminate all vars but dst/src
-<<<<<<< HEAD
         elim_set = ilp.variables.select { |var|
           if var.kind_of?(ConstantProgramPoint)
             false # ConstantProgramPoints must live!
@@ -460,7 +445,7 @@
         ve = VariableElimination.new(ilp, options)
         new_constraints = ve.eliminate_set(elim_set)
         # Extract and add new flow facts
-        new_ffs += extract_flowfacts(new_constraints, entries, target_level).select { |ff|
+        new_ffs += extract_flowfacts(new_constraints, entries, target_level).select do |ff|
           # FIXME: for now, we do not export interprocedural
           # flow-facts relative to a function other than the entry,
           # because this is not supported by any of the WCET analyses
@@ -474,28 +459,7 @@
                                          "(function: #{ff.scope.function}, local: #{ff.local? or ff.on_function_level?})" }
             false
           end
-        }
-=======
-        elim_set = ilp.variables.select do |var|
-          ilp.vartype[var] != target_level.to_sym || !var.kind_of?(IPETEdge) || !var.cfg_edge?
-        end
-        ve = VariableElimination.new(ilp, options)
-        new_constraints = ve.eliminate_set(elim_set)
-        # Extract and add new flow facts
-        new_ffs += extract_flowfacts(new_constraints, entries, target_level).select do |ff|
-          # FIXME: for now, we do not export interprocedural flow-facts relative to a function other than the entry,
-          # because this is not supported by any of the WCET analyses
-          r = ff.local? || ff.scope.function == target_analysis_entry
-          unless r
-            debug(options, :transform) do
-              "Skipping unsupported flow fact scope of transformed flow fact #{ff}: " \
-                "(function: #{ff.scope.function}, local: #{ff.local?})"
-            end
-          end
-          puts "Transformed flowfact #{ff}" if options.verbose
-          r
-        end
->>>>>>> 2164c025
+        end
 
         stats_num_constraints_before += ilp.constraints.length
         stats_num_constraints_after += new_constraints.length
