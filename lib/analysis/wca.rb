--- conflicted
+++ resolved
@@ -10,92 +10,23 @@
 require 'analysis/vcfg'
 require 'ext/lpsolve'
 require 'ext/gurobi'
-
-<<<<<<< HEAD
-#require 'tools/visualize-ilp'
-=======
 require 'tools/visualize'
-
 require 'json'
->>>>>>> 2164c025
 
 module PML
 
 class WCA
+  TIME_PER_CYCLE=(1e-6) # 1MHz => 1us
+
   def initialize(pml, options)
     @pml, @options = pml, options
   end
 
-<<<<<<< HEAD
   def edge_cost(edge)
     # get list of executed instructions
     branch_index = nil
     ilist =
         if (edge.kind_of?(Block))
-=======
-  def analyze(entry_label)
-    # Builder and Analysis Entry
-    ilp = GurobiILP.new(@options) if @options.use_gurobi
-    ilp ||= LpSolveILP.new(@options)
-
-    if entry_label.start_with?("GCFG:")
-      gcfg_entry = @pml.analysis_entry(@options)
-      machine_entry = gcfg_entry.abb.get_region(:dst).entry_node
-      # rubocop:disable Layout/MultilineHashBraceLayout
-      entry = { 'gcfg' => gcfg_entry,
-                'machinecode' => gcfg_entry,
-                'bitcode' => gcfg_entry,
-              }
-      # rubocop:enable Layout/MultilineHashBraceLayout
-      @options.gcfg_analysis = true
-    else
-      machine_entry = @pml.machine_functions.by_label(entry_label)
-      bitcode_entry = @pml.bitcode_functions.by_name(entry_label)
-      # rubocop:disable Layout/MultilineHashBraceLayout
-      entry = { 'machinecode' => machine_entry,
-                'bitcode' => bitcode_entry,
-              }
-      # rubocop:enable Layout/MultilineHashBraceLayout
-      @options.gcfg_analysis = false
-    end
-
-    # PLAYING: VCFGs
-    # bcffs,mcffs = ['bitcode','machinecode'].map { |level|
-    #  @pml.flowfacts.filter(@pml,@options.flow_fact_selection,@options.flow_fact_srcs,level)
-    # }
-    # ctxm = ContextManager.new(@options.callstring_length,1,1,2)
-    # mc_model = ControlFlowModel.new(@pml.machine_functions, machine_entry, mcffs, ctxm, @pml.arch)
-    # mc_model.build_ipet(ilp) do |edge|
-      # pseudo cost (1 cycle per instruction)
-    #  if (edge.kind_of?(Block))
-    #    edge.instructions.length
-    #  else
-    #    edge.source.instructions.length
-    #  end
-    # end
-
-    # cfbc = ControlFlowModel.new(@pml.bitcode_functions, bitcode_entry, bcffs,
-    #                            ContextManager.new(@options.callstring_length), GenericArchitecture.new)
-
-    # BEGIN: remove me soon
-    # builder
-    builder = IPETBuilder.new(@pml, @options, ilp)
-
-    # flow facts
-    flowfacts = @pml.flowfacts.filter(@pml,
-                                      @options.flow_fact_selection,
-                                      @options.flow_fact_srcs,
-                                      ["machinecode"],
-                                      true)
-    ff_levels = ["machinecode"]
-
-    # Build IPET using costs from @pml.arch
-    builder.build(entry, flowfacts) do |edge|
-      # get list of executed instructions
-      branch_index = nil
-      ilist =
-        if edge.kind_of?(Block)
->>>>>>> 2164c025
           edge.instructions
         else
           # Special Case for GCFG Node+>Node Edges
@@ -144,58 +75,14 @@
       path_wcet + edge_wcet
   end
 
-<<<<<<< HEAD
-  def analyze_fragment(entries, exists, blocks, &cost)
-    # Builder and Analysis Entry
-    ilp = GurobiILP.new(@options) if @options.use_gurobi
-    ilp = LpSolveILP.new(@options) unless ilp
-
-    # flow facts
-    ff_levels = ["machinecode", "gcfg"]
-    flowfacts = @pml.flowfacts.filter(@pml,
-                                      @options.flow_fact_selection,
-                                      @options.flow_fact_srcs,
-                                      ff_levels,
-                                      true)
-
-    builder = IPETBuilder.new(@pml, @options, ilp)
-    builder.build_fragment(entries, exists, blocks, flowfacts, cost)
-=======
-    # run cache analyses
-    # FIXME: CacheAnalysis is currently broken for armv7
-    # ca = CacheAnalysis.new(builder.refinement['machinecode'], @pml, @options)
-    # ca.analyze(entry['machinecode'], builder)
->>>>>>> 2164c025
-
-    x = @pml.machine_functions.by_label("unexpected_interrupt")
-    ilp.add_constraint([[x.blocks.first, 1]], "equal", 0, "no_unexpected_interrupts", :archane)
-
-<<<<<<< HEAD
-
-    # Solve ILP
+  def run_solver(ilp)
     begin
-      cycles, freqs = ilp.solve_max
-=======
-    if @options.stats
-      statistics("WCA",
-                 "flowfacts" => flowfacts.length,
-                 "ipet variables" => builder.ilp.num_variables,
-                 "ipet constraints" => builder.ilp.constraints.length)
-    end
-
-    # Solve ILP
-    begin
-      cycles, freqs, unbounded = builder.ilp.solve_max
+      cycles, freqs, unbounded = ilp.solve_max
       vcycles, vfreqs, vunbounded = cycles, freqs, unbounded
     rescue ILPSolverException => ex
       warn("WCA: ILP failed: #{ex}") unless @options.disable_ipet_diagnosis
       vcycles, vfreqs, vunbounded = ex.cycles, ex.freqs, ex.unbounded
       cycles,freqs = -1, {}
->>>>>>> 2164c025
-    rescue Exception => ex
-      warn("WCA: ILP failed: #{ex}") unless @options.disable_ipet_diagnosis
-      cycles,freqs = -1, {}
-      vcycles, vfreqs, vunbounded = cycles, freqs, nil
     end
 
     if @options.visualize_ilp
@@ -226,10 +113,33 @@
     if @options.verbose
       freqs.each {|edge, freq|
         next if freq * ilp.get_cost(edge) == 0
-        p [edge, freq, ilp.get_cost(edge)]
+        info [edge, :freq, freq, :cost, ilp.get_cost(edge)]
       }
     end
-    cycles
+    [cycles, freqs, unbounded]
+  end
+
+  def analyze_fragment(entries, exists, blocks, &cost)
+    # Builder and Analysis Entry
+    ilp = GurobiILP.new(@options) if @options.use_gurobi
+    ilp = LpSolveILP.new(@options) unless ilp
+
+    # flow facts
+    ff_levels = ["machinecode", "gcfg"]
+    flowfacts = @pml.flowfacts.filter(@pml,
+                                      @options.flow_fact_selection,
+                                      @options.flow_fact_srcs,
+                                      ff_levels,
+                                      true)
+
+    builder = IPETBuilder.new(@pml, @options, ilp)
+    builder.build_fragment(entries, exists, blocks, flowfacts, cost)
+
+    x = @pml.machine_functions.by_label("unexpected_interrupt")
+    ilp.add_constraint([[x.blocks.first, 1]], "equal", 0, "no_unexpected_interrupts", :archane)
+
+
+    run_solver(ilp)
   end
 
   def two_decimals(float_n)
@@ -238,8 +148,6 @@
   def three_decimals(float_n)
      float_n.round(4).to_s[0..4].to_f
   end
-
-TIME_PER_CYCLE = 1/(1e6) # 1MHz => 1us
 
   def analyze(entry_label)
 
@@ -285,6 +193,7 @@
 
     # Build IPET using costs from @pml.arch
     local_builder = nil
+    ## FIXME: FIXME: UGLY
     if @options.wcec
       # We calculate WCETs for each ABB and every function that is
       # directly called
@@ -437,7 +346,6 @@
         end
       end
 
-
       report = TimingEntry.new(machine_entry, cycles, nil,
                                'level' => 'machinecode',
                                'origin' => @options.timing_output || 'platin')
@@ -481,29 +389,21 @@
 
 
       # run cache analyses
-      # FIXME
+      # FIXME: Cache analysis
       ca = CacheAnalysis.new(builder.refinement['machinecode'], @pml, @options)
       #ca.analyze(entry['machinecode'], builder)
 
       # END: remove me soon
-
+    end
+
+    if @options.stats
       statistics("WCA",
                  "flowfacts" => flowfacts.length,
                  "ipet variables" => builder.ilp.num_variables,
-                 "ipet constraints" => builder.ilp.constraints.length) if @options.stats
-
-      # Solve ILP
-      begin
-        cycles, freqs = builder.ilp.solve_max
-      rescue Exception => ex
-        warn("WCA: ILP failed: #{ex}") unless @options.disable_ipet_diagnosis
-        cycles,freqs = -1, {}
-      end
-    end
-
-    if @options.visualize_ilp
-      run_visualization_server(builder.ilp, @options, freqs)
-    end
+                 "ipet constraints" => builder.ilp.constraints.length)
+    end
+
+    cycles, freqs, unbounded = run_solver(ilp)
 
     # report result
     profile = Profile.new([])
@@ -521,17 +421,13 @@
         next if v.kind_of?(IPETEdgeSCA)         # Stack-Cache Cost (graph-based)
         ref = nil
         if v.kind_of?(IPETEdge)
-           if v.level != :gcfg
+          if v.level != :gcfg
             die("ILP cost: source is not a block") unless v.source.kind_of?(Block)
             die("ILP cost: target is not a block") unless v.target == :exit || v.target.kind_of?(Block)
             ref = ContextRef.new(v.cfg_edge, Context.empty)
           else
-<<<<<<< HEAD
+            p [v.class, v, v.level]
             ref = ContextRef.new(v.gcfg_edge, Context.empty)
-            edgefreqs[ref] = freq
-=======
-            ref = ContextRef.new(v.cfg_edge, Context.empty)
->>>>>>> 2164c025
           end
           edgefreqs[ref] = freq
         elsif v.kind_of?(MemoryEdge)
@@ -541,6 +437,7 @@
         totalcosts[ref] += edgecost * freq
       end
     end
+
     edgecosts.each do |ref, edgecost|
       unless edgefreqs.include?(ref)
         warn("edge cost (#{ref} -> #{edgecost}), but no corresponding IPETEdge variable")
@@ -548,8 +445,8 @@
       end
       edgefreq = edgefreqs[ref]
       profile.add(ProfileEntry.new(ref, edgecost, edgefreqs[ref], totalcosts[ref]))
-<<<<<<< HEAD
-    }
+    end
+
     ca.summarize(@options, freqs, Hash[freqs.map{ |v,freq| [v,freq * builder.ilp.get_cost(v)] }], report)
 
     def grouped_report_by(ilp, freqs, key, print_activations=true)
@@ -591,7 +488,6 @@
                  "interrupt requests" => irqs,
                  "timer ticks" => timers,
                  "alarm activations" => alarms)
-
     end
 
     if @options.verbose
@@ -626,32 +522,8 @@
           printf "%4d cyc %4d freq  %s\n", freq * builder.ilp.get_cost(v), freq, v
         }
       end
-=======
-    end
-    # FIXME: CacheAnalysis is currently broken for armv7
-    # ca.summarize(@options, freqs, Hash[freqs.map{ |v,freq| [v,freq * builder.ilp.get_cost(v)] }], report)
-    if @options.verbose
-      puts "Cycles: #{cycles}"
-      puts "Edge Profile:"
-      freqs.map do |v,freq|
-        [v,freq * builder.ilp.get_cost(v)]
-      end.sort_by do |v,freq|
-        [v.function || machine_entry, -freq]
-      end.each do |v,cost|
-        puts "  #{v}: #{freqs[v]} (#{cost} cyc)"
-      end
-      puts "Function Profile:"
-      mf_costs = Hash.new { |_x| 0 }
-      freqs.each do |v,freq|
-        mf_costs[v.function] += freq * builder.ilp.get_cost(v)
-      end
-      mf_costs.sort_by do |v,freq|
-        [v.function || machine_entry, -freq]
-      end.each do |v,cost|
-        puts "  #{v}: #{freqs[v]} (#{cost} cyc)"
-      end
->>>>>>> 2164c025
-    end
+    end
+
     report
   end
 end
